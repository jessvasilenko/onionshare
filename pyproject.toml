--- conflicted
+++ resolved
@@ -30,12 +30,9 @@
 Werkzeug = "*"
 watchdog = "*"
 psutil = "*"
-<<<<<<< HEAD
 flask-socketio = "^4.3.0"
 eventlet = "^0.25.2"
-=======
 qrcode = "^6.1"
->>>>>>> 172a30d5
 
 [tool.poetry.dev-dependencies]
 atomicwrites = "*"
