--- conflicted
+++ resolved
@@ -28,12 +28,9 @@
 stem = "*"
 urllib3 = "*"
 Werkzeug = "*"
-<<<<<<< HEAD
-=======
 watchdog = "*"
 psutil = "*"
 qrcode = "^6.1"
->>>>>>> f65e50f3
 
 [tool.poetry.dev-dependencies]
 atomicwrites = "*"
