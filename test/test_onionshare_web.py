"""
OnionShare | https://onionshare.org/

Copyright (C) 2014-2018 Micah Lee <micah@micahflee.com>

This program is free software: you can redistribute it and/or modify
it under the terms of the GNU General Public License as published by
the Free Software Foundation, either version 3 of the License, or
(at your option) any later version.

This program is distributed in the hope that it will be useful,
but WITHOUT ANY WARRANTY; without even the implied warranty of
MERCHANTABILITY or FITNESS FOR A PARTICULAR PURPOSE.  See the
GNU General Public License for more details.

You should have received a copy of the GNU General Public License
along with this program.  If not, see <http://www.gnu.org/licenses/>.
"""

import contextlib
import inspect
import io
import os
import random
import re
import socket
import sys
import zipfile
import tempfile

import pytest

from onionshare.common import Common
from onionshare.web import Web
from onionshare.settings import Settings

DEFAULT_ZW_FILENAME_REGEX = re.compile(r'^onionshare_[a-z2-7]{6}.zip$')
RANDOM_STR_REGEX = re.compile(r'^[a-z2-7]+$')


def web_obj(common_obj, receive_mode, num_files=0):
    """ Creates a Web object, in either share mode or receive mode, ready for testing """
    common_obj.load_settings()

    web = Web(common_obj, False, receive_mode)
    web.generate_slug()
    web.stay_open = True
    web.running = True

    web.app.testing = True

    # Share mode
    if not receive_mode:
        # Add files
        files = []
        for i in range(num_files):
            with tempfile.NamedTemporaryFile(delete=False) as tmp_file:
                tmp_file.write(b'*' * 1024)
                files.append(tmp_file.name)
        web.set_file_info(files)
    # Receive mode
    else:
        pass

    return web


class TestWeb:
    def test_share_mode(self, common_obj):
        web = web_obj(common_obj, False, 3)
        assert web.receive_mode is False
        with web.app.test_client() as c:
            # Load 404 pages
            res = c.get('/')
            res.get_data()
            assert res.status_code == 404

            res = c.get('/invalidslug'.format(web.slug))
            res.get_data()
            assert res.status_code == 404

            # Load download page
            res = c.get('/{}'.format(web.slug))
            res.get_data()
            assert res.status_code == 200

            # Download
            res = c.get('/{}/download'.format(web.slug))
            res.get_data()
            assert res.status_code == 200
            assert res.mimetype == 'application/zip'

    def test_share_mode_close_after_first_download_on(self, common_obj, temp_file_1024):
        web = web_obj(common_obj, False, 3)
        web.stay_open = False

        assert web.running == True

        with web.app.test_client() as c:
            # Download the first time
            res = c.get('/{}/download'.format(web.slug))
            res.get_data()
            assert res.status_code == 200
            assert res.mimetype == 'application/zip'

            assert web.running == False

    def test_share_mode_close_after_first_download_off(self, common_obj, temp_file_1024):
        web = web_obj(common_obj, False, 3)
        web.stay_open = True

        assert web.running == True

        with web.app.test_client() as c:
            # Download the first time
            res = c.get('/{}/download'.format(web.slug))
            res.get_data()
            assert res.status_code == 200
            assert res.mimetype == 'application/zip'
            assert web.running == True

    def test_receive_mode(self, common_obj):
        web = web_obj(common_obj, True)
        assert web.receive_mode is True

        with web.app.test_client() as c:
            # Load 404 pages
            res = c.get('/')
            res.get_data()
            assert res.status_code == 404

            res = c.get('/invalidslug'.format(web.slug))
            res.get_data()
            assert res.status_code == 404

            # Load upload page
            res = c.get('/{}'.format(web.slug))
            res.get_data()
            assert res.status_code == 200

    def test_receive_mode_allow_receiver_shutdown_on(self, common_obj):
        web = web_obj(common_obj, True)

        common_obj.settings.set('receive_allow_receiver_shutdown', True)

        assert web.running == True

        with web.app.test_client() as c:
            # Load close page
            res = c.post('/{}/close'.format(web.slug))
            res.get_data()
            # Should return ok, and server should stop
            assert res.status_code == 200
            assert web.running == False

    def test_receive_mode_allow_receiver_shutdown_off(self, common_obj):
        web = web_obj(common_obj, True)

        common_obj.settings.set('receive_allow_receiver_shutdown', False)

        assert web.running == True

        with web.app.test_client() as c:
            # Load close page
            res = c.post('/{}/close'.format(web.slug))
            res.get_data()
            # Should redirect to index, and server should still be running
            assert res.status_code == 302
            assert web.running == True
<<<<<<< HEAD
    
    def test_public_mode_on(self, common_obj):
=======

    def test_receive_mode_receive_public_mode_on(self, common_obj):
>>>>>>> 8312058f
        web = web_obj(common_obj, True)
        common_obj.settings.set('public_mode', True)

        with web.app.test_client() as c:
            # Upload page should be accessible from both / and /[slug]
            res = c.get('/')
            data1 = res.get_data()
            assert res.status_code == 200

            res = c.get('/{}'.format(web.slug))
            data2 = res.get_data()
            assert res.status_code == 200
<<<<<<< HEAD
    
    def test_public_mode_off(self, common_obj):
=======

    def test_receive_mode_receive_public_mode_off(self, common_obj):
>>>>>>> 8312058f
        web = web_obj(common_obj, True)
        common_obj.settings.set('public_mode', False)

        with web.app.test_client() as c:
            # / should be a 404
            res = c.get('/')
            data1 = res.get_data()
            assert res.status_code == 404

            # Upload page should be accessible from both /[slug]
            res = c.get('/{}'.format(web.slug))
            data2 = res.get_data()
            assert res.status_code == 200


class TestZipWriterDefault:
    @pytest.mark.parametrize('test_input', (
        'onionshare_{}.zip'.format(''.join(
            random.choice('abcdefghijklmnopqrstuvwxyz234567') for _ in range(6)
        )) for _ in range(50)
    ))
    def test_default_zw_filename_regex(self, test_input):
        assert bool(DEFAULT_ZW_FILENAME_REGEX.match(test_input))

    def test_zw_filename(self, default_zw):
        zw_filename = os.path.basename(default_zw.zip_filename)
        assert bool(DEFAULT_ZW_FILENAME_REGEX.match(zw_filename))

    def test_zipfile_filename_matches_zipwriter_filename(self, default_zw):
        assert default_zw.z.filename == default_zw.zip_filename

    def test_zipfile_allow_zip64(self, default_zw):
        assert default_zw.z._allowZip64 is True

    def test_zipfile_mode(self, default_zw):
        assert default_zw.z.mode == 'w'

    def test_callback(self, default_zw):
        assert default_zw.processed_size_callback(None) is None

    def test_add_file(self, default_zw, temp_file_1024_delete):
        default_zw.add_file(temp_file_1024_delete)
        zipfile_info = default_zw.z.getinfo(
            os.path.basename(temp_file_1024_delete))

        assert zipfile_info.compress_type == zipfile.ZIP_DEFLATED
        assert zipfile_info.file_size == 1024

    def test_add_directory(self, temp_dir_1024_delete, default_zw):
        previous_size = default_zw._size  # size before adding directory
        default_zw.add_dir(temp_dir_1024_delete)
        assert default_zw._size == previous_size + 1024


class TestZipWriterCustom:
    @pytest.mark.parametrize('test_input', (
        Common.random_string(
            random.randint(2, 50),
            random.choice((None, random.randint(2, 50)))
        ) for _ in range(50)
    ))
    def test_random_string_regex(self, test_input):
        assert bool(RANDOM_STR_REGEX.match(test_input))

    def test_custom_filename(self, custom_zw):
        assert bool(RANDOM_STR_REGEX.match(custom_zw.zip_filename))

    def test_custom_callback(self, custom_zw):
        assert custom_zw.processed_size_callback(None) == 'custom_callback'<|MERGE_RESOLUTION|>--- conflicted
+++ resolved
@@ -167,13 +167,8 @@
             # Should redirect to index, and server should still be running
             assert res.status_code == 302
             assert web.running == True
-<<<<<<< HEAD
     
     def test_public_mode_on(self, common_obj):
-=======
-
-    def test_receive_mode_receive_public_mode_on(self, common_obj):
->>>>>>> 8312058f
         web = web_obj(common_obj, True)
         common_obj.settings.set('public_mode', True)
 
@@ -186,13 +181,8 @@
             res = c.get('/{}'.format(web.slug))
             data2 = res.get_data()
             assert res.status_code == 200
-<<<<<<< HEAD
     
     def test_public_mode_off(self, common_obj):
-=======
-
-    def test_receive_mode_receive_public_mode_off(self, common_obj):
->>>>>>> 8312058f
         web = web_obj(common_obj, True)
         common_obj.settings.set('public_mode', False)
 
