--- conflicted
+++ resolved
@@ -35,19 +35,11 @@
     REQUEST_OTHER = 3
     REQUEST_CANCELED = 4
     REQUEST_RATE_LIMIT = 5
-<<<<<<< HEAD
-    REQUEST_CLOSE_SERVER = 6
-    REQUEST_UPLOAD_FILE_RENAMED = 7
-    REQUEST_UPLOAD_SET_DIR = 8
-    REQUEST_UPLOAD_FINISHED = 9
-    REQUEST_UPLOAD_CANCELED = 10
-    REQUEST_ERROR_DOWNLOADS_DIR_CANNOT_CREATE = 11
-=======
     REQUEST_UPLOAD_FILE_RENAMED = 6
     REQUEST_UPLOAD_SET_DIR = 7
     REQUEST_UPLOAD_FINISHED = 8
-    REQUEST_ERROR_DATA_DIR_CANNOT_CREATE = 9
->>>>>>> 45b3105b
+    REQUEST_UPLOAD_CANCELED = 9
+    REQUEST_ERROR_DATA_DIR_CANNOT_CREATE = 10
 
     def __init__(self, common, is_gui, mode='share'):
         self.common = common
