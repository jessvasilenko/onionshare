# -*- coding: utf-8 -*-
"""
OnionShare | https://onionshare.org/

Copyright (C) 2015 Micah Lee <micah@micahflee.com>

This program is free software: you can redistribute it and/or modify
it under the terms of the GNU General Public License as published by
the Free Software Foundation, either version 3 of the License, or
(at your option) any later version.

This program is distributed in the hope that it will be useful,
but WITHOUT ANY WARRANTY; without even the implied warranty of
MERCHANTABILITY or FITNESS FOR A PARTICULAR PURPOSE.  See the
GNU General Public License for more details.

You should have received a copy of the GNU General Public License
along with this program.  If not, see <http://www.gnu.org/licenses/>.
"""
import os, inspect, hashlib, base64, hmac, platform, zipfile, tempfile
from itertools import izip

# hack to make unicode filenames work (#141)
import sys
reload(sys)
sys.setdefaultencoding("utf-8")


def get_platform():
<<<<<<< HEAD
    return platform.system()
=======
    """
    Returns the platform OnionShare is running on.
    """
    p = platform.system()
    if p == 'Linux' and platform.uname()[0:2] == ('Linux', 'amnesia'):
        p = 'Tails'
    return p
>>>>>>> 34591b56

if get_platform() == 'Darwin':
    # this is hacky, but it ultimate ends up returning the absolute path to
    # OnionShare.app/Contents/Resources, based on the location of helpers.py
    helpers_path = os.path.realpath(os.path.abspath(inspect.getfile(inspect.currentframe())))
    osx_resources_dir = os.path.dirname(os.path.dirname(helpers_path))
else:
    osx_resources_dir = None


def get_onionshare_dir():
    """
    Returns the OnionShare directory.
    """
    if get_platform() == 'Darwin':
        onionshare_dir = os.path.dirname(__file__)
    else:
        onionshare_dir = os.path.dirname(os.path.abspath(inspect.getfile(inspect.currentframe())))
    return onionshare_dir


def get_html_path(filename):
    """
    Returns the path of the html files.
    """
    p = platform.system()
    if p == 'Darwin':
        prefix = os.path.join(osx_resources_dir, 'html')
    else:
        prefix = get_onionshare_dir()
    return os.path.join(prefix, filename)


def constant_time_compare(val1, val2):
    """
    Compares two values in constant time.
    """
    _builtin_constant_time_compare = getattr(hmac, 'compare_digest', None)
    if _builtin_constant_time_compare is not None:
        return _builtin_constant_time_compare(val1, val2)

    len_eq = len(val1) == len(val2)
    if len_eq:
        result = 0
        left = val1
    else:
        result = 1
        left = val2
    for x, y in izip(bytearray(left), bytearray(val2)):
        result |= x ^ y
    return result == 0


def random_string(num_bytes, output_len=None):
    """
    Returns a random string with a specified number of bytes.
    """
    b = os.urandom(num_bytes)
    h = hashlib.sha256(b).digest()[:16]
    s = base64.b32encode(h).lower().replace('=', '')
    if not output_len:
        return s
    return s[:output_len]


def human_readable_filesize(b):
    """
    Returns filesize in a human readable format.
    """
    thresh = 1024.0
    if b < thresh:
        return '{0:.1f} B'.format(b)
    units = ['KiB', 'MiB', 'GiB', 'TiB', 'PiB', 'EiB', 'ZiB', 'YiB']
    u = 0
    b /= thresh
    while b >= thresh:
        b /= thresh
        u += 1
    return '{0:.1f} {1:s}'.format(round(b, 1), units[u])


def is_root():
    """
    Returns if user is root.
    """
    return os.geteuid() == 0


def dir_size(start_path):
    total_size = 0
    for dirpath, dirnames, filenames in os.walk(start_path):
        for f in filenames:
            fp = os.path.join(dirpath, f)
            if not os.path.islink(fp):
                total_size += os.path.getsize(fp)
    return total_size


class ZipWriter(object):
    def __init__(self, zip_filename=None):
        if zip_filename:
            self.zip_filename = zip_filename
        else:
            self.zip_filename = '{0:s}/onionshare_{1:s}.zip'.format(tempfile.mkdtemp(), random_string(4, 6))

        self.z = zipfile.ZipFile(self.zip_filename, 'w', allowZip64=True)

    def add_file(self, filename):
        self.z.write(filename, os.path.basename(filename), zipfile.ZIP_DEFLATED)

    def add_dir(self, filename):
        dir_to_strip = os.path.dirname(filename.rstrip('/'))+'/'
        for dirpath, dirnames, filenames in os.walk(filename):
            for f in filenames:
                full_filename = os.path.join(dirpath, f)
                if not os.path.islink(full_filename):
                    arc_filename = full_filename[len(dir_to_strip):]
                    self.z.write(full_filename, arc_filename, zipfile.ZIP_DEFLATED)

    def close(self):
        self.z.close()<|MERGE_RESOLUTION|>--- conflicted
+++ resolved
@@ -27,17 +27,10 @@
 
 
 def get_platform():
-<<<<<<< HEAD
-    return platform.system()
-=======
     """
     Returns the platform OnionShare is running on.
     """
-    p = platform.system()
-    if p == 'Linux' and platform.uname()[0:2] == ('Linux', 'amnesia'):
-        p = 'Tails'
-    return p
->>>>>>> 34591b56
+    return platform.system()
 
 if get_platform() == 'Darwin':
     # this is hacky, but it ultimate ends up returning the absolute path to
