--- conflicted
+++ resolved
@@ -283,38 +283,21 @@
     t.daemon = True
     t.start()
 
-<<<<<<< HEAD
-    # wait for hs
-    ready = app.wait_for_hs()
-    if not ready:
-        sys.exit()
-
-    print strings._("give_this_url")
-    print 'http://{0}/{1}'.format(app.onion_host, web.slug)
-    print ''
-    print strings._("ctrlc_to_stop")
-
-    # wait for app to close
-    try:
-        while t.is_alive():
-            # t.join() can't catch KeyboradInterrupt in such as Ubuntu
-            t.join(0.5)
-=======
     try: # Trap Ctrl-C
         # wait for hs
         ready = app.wait_for_hs()
         if not ready:
             sys.exit()
-    
+
         print strings._("give_this_url")
         print 'http://{0}/{1}'.format(app.onion_host, web.slug)
         print ''
         print strings._("ctrlc_to_stop")
-    
+
         # wait for app to close
-        while True:
-            time.sleep(0.5)
->>>>>>> 0b508296
+        while t.is_alive():
+            # t.join() can't catch KeyboardInterrupt in such as Ubuntu
+            t.join(0.5)
     except KeyboardInterrupt:
         web.stop(app.port)
     finally:
