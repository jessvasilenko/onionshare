# -*- coding: utf-8 -*-
"""
OnionShare | https://onionshare.org/

Copyright (C) 2014-2018 Micah Lee <micah@micahflee.com>

This program is free software: you can redistribute it and/or modify
it under the terms of the GNU General Public License as published by
the Free Software Foundation, either version 3 of the License, or
(at your option) any later version.

This program is distributed in the hope that it will be useful,
but WITHOUT ANY WARRANTY; without even the implied warranty of
MERCHANTABILITY or FITNESS FOR A PARTICULAR PURPOSE.  See the
GNU General Public License for more details.

You should have received a copy of the GNU General Public License
along with this program.  If not, see <http://www.gnu.org/licenses/>.
"""

import json
import os
import platform
import locale

from . import strings


class Settings(object):
    """
    This class stores all of the settings for OnionShare, specifically for how
    to connect to Tor. If it can't find the settings file, it uses the default,
    which is to attempt to connect automatically using default Tor Browser
    settings.
    """
    def __init__(self, common, config=False):
        self.common = common

        self.common.log('Settings', '__init__')

        # Default config
        self.filename = self.build_filename()

        # If a readable config file was provided, use that instead
        if config:
            if os.path.isfile(config):
                self.filename = config
            else:
                self.common.log('Settings', '__init__', 'Supplied config does not exist or is unreadable. Falling back to default location')

        # Dictionary of available languages in this version of OnionShare,
        # mapped to the language name, in that language
        self.available_locales = {
            'cs': 'Hrvatski',   # Croatian
            'da': 'Dansk',      # Danish
            'de': 'Deutsch',    # German
            'en': 'English',    # English
            'eo': 'Esperanto',  # Esperanto
            'es': 'Español',    # Spanish
            'fi': 'Suomi',      # Finnish
            'fr': 'Français',   # French
            'it': 'Italiano',   # Italian
            'nl': 'Nederlands', # Dutch
            'no': 'Norsk',      # Norweigan
            'pt': 'Português',  # Portuguese
            'ru': 'Русский',    # Russian
            'tr': 'Türkçe'      # Turkish
        }

        # These are the default settings. They will get overwritten when loading from disk
        self.default_settings = {
            'version': self.common.version,
            'connection_type': 'bundled',
            'control_port_address': '127.0.0.1',
            'control_port_port': 9051,
            'socks_address': '127.0.0.1',
            'socks_port': 9050,
            'socket_file_path': '/var/run/tor/control',
            'auth_type': 'no_auth',
            'auth_password': '',
            'close_after_first_download': True,
            'shutdown_timeout': False,
            'use_stealth': False,
            'use_autoupdate': True,
            'autoupdate_timestamp': None,
            'no_bridges': True,
            'tor_bridges_use_obfs4': False,
            'tor_bridges_use_meek_lite_azure': False,
            'tor_bridges_use_custom_bridges': '',
            'use_legacy_v2_onions': False,
            'save_private_key': False,
            'private_key': '',
            'public_mode': False,
            'slug': '',
            'hidservauth_string': '',
<<<<<<< HEAD
            'downloads_dir': self.build_default_downloads_dir()
=======
            'downloads_dir': self.build_default_downloads_dir(),
            'receive_allow_receiver_shutdown': True,
            'locale': None # this gets defined in fill_in_defaults()
>>>>>>> a39cd080
        }
        self._settings = {}
        self.fill_in_defaults()

    def fill_in_defaults(self):
        """
        If there are any missing settings from self._settings, replace them with
        their default values.
        """
        for key in self.default_settings:
            if key not in self._settings:
                self._settings[key] = self.default_settings[key]

        # Choose the default locale based on the OS preference, and fall-back to English
        if self._settings['locale'] is None:
            default_locale = locale.getdefaultlocale()[0][:2]
            if default_locale not in self.available_locales:
                default_locale = 'en'
            self._settings['locale'] = default_locale

    def build_filename(self):
        """
        Returns the path of the settings file.
        """
        p = platform.system()
        if p == 'Windows':
            try:
                appdata = os.environ['APPDATA']
                return '{}\\OnionShare\\onionshare.json'.format(appdata)
            except:
                # If for some reason we don't have the 'APPDATA' environment variable
                # (like running tests in Linux while pretending to be in Windows)
                return os.path.expanduser('~/.config/onionshare/onionshare.json')
        elif p == 'Darwin':
            return os.path.expanduser('~/Library/Application Support/OnionShare/onionshare.json')
        else:
            return os.path.expanduser('~/.config/onionshare/onionshare.json')

    def build_default_downloads_dir(self):
        """
        Returns the path of the default Downloads directory for receive mode.
        """
        # TODO: Test in Windows, though it looks like it should work
        # https://docs.python.org/3/library/os.path.html#os.path.expanduser
        return os.path.expanduser('~/OnionShare')

    def load(self):
        """
        Load the settings from file.
        """
        self.common.log('Settings', 'load')

        # If the settings file exists, load it
        if os.path.exists(self.filename):
            try:
                self.common.log('Settings', 'load', 'Trying to load {}'.format(self.filename))
                with open(self.filename, 'r') as f:
                    self._settings = json.load(f)
                    self.fill_in_defaults()
            except:
                pass

    def save(self):
        """
        Save settings to file.
        """
        self.common.log('Settings', 'save')

        try:
            os.makedirs(os.path.dirname(self.filename))
        except:
            pass
        open(self.filename, 'w').write(json.dumps(self._settings))
        self.common.log('Settings', 'save', 'Settings saved in {}'.format(self.filename))

    def get(self, key):
        return self._settings[key]

    def set(self, key, val):
        # If typecasting int values fails, fallback to default values
        if key == 'control_port_port' or key == 'socks_port':
            try:
                val = int(val)
            except:
                if key == 'control_port_port':
                    val = self.default_settings['control_port_port']
                elif key == 'socks_port':
                    val = self.default_settings['socks_port']

        self._settings[key] = val<|MERGE_RESOLUTION|>--- conflicted
+++ resolved
@@ -93,13 +93,8 @@
             'public_mode': False,
             'slug': '',
             'hidservauth_string': '',
-<<<<<<< HEAD
-            'downloads_dir': self.build_default_downloads_dir()
-=======
             'downloads_dir': self.build_default_downloads_dir(),
-            'receive_allow_receiver_shutdown': True,
             'locale': None # this gets defined in fill_in_defaults()
->>>>>>> a39cd080
         }
         self._settings = {}
         self.fill_in_defaults()
