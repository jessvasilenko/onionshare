--- conflicted
+++ resolved
@@ -455,10 +455,7 @@
                 auth_cookie = list(res.client_auth.values())[0]
                 self.auth_string = 'HidServAuth {} {}'.format(onion_host, auth_cookie)
 
-<<<<<<< HEAD
         self.settings.save()
-=======
->>>>>>> a75faea4
         if onion_host is not None:
             return onion_host
         else:
