--- conflicted
+++ resolved
@@ -351,13 +351,8 @@
             force_shutdown()
             print(strings._('error_rate_limit'))
 
-<<<<<<< HEAD
-    r = make_response(render_template_string(open(common.get_resource_path('html/404.html')).read()))
+    r = make_response(render_template_string(open(common.get_resource_path('html/404.html')).read()), 404)
     for header, value in security_headers:
-=======
-    r = make_response(render_template_string(open(common.get_resource_path('html/404.html')).read()), 404)
-    for header,value in security_headers:
->>>>>>> bb46c2de
         r.headers.set(header, value)
     return r
 
