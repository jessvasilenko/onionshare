--- conflicted
+++ resolved
@@ -7,29 +7,16 @@
 msgstr ""
 "Project-Id-Version: OnionShare 2.3\n"
 "Report-Msgid-Bugs-To: onionshare-dev@lists.riseup.net\n"
-<<<<<<< HEAD
 "POT-Creation-Date: 2023-09-05 11:51-0700\n"
 "PO-Revision-Date: 2023-06-10 02:52+0000\n"
 "Last-Translator: Kaya Zeren <kayazeren@gmail.com>\n"
-=======
-"POT-Creation-Date: 2023-06-06 13:07+0200\n"
-"PO-Revision-Date: 2023-06-10 02:52+0000\n"
-"Last-Translator: Kaya Zeren <kayazeren@gmail.com>\n"
-"Language-Team: tr <LL@li.org>\n"
->>>>>>> 294f4b4d
 "Language: tr\n"
 "Language-Team: tr <LL@li.org>\n"
 "Plural-Forms: nplurals=2; plural=n != 1;\n"
 "MIME-Version: 1.0\n"
 "Content-Type: text/plain; charset=UTF-8\n"
 "Content-Transfer-Encoding: 8bit\n"
-<<<<<<< HEAD
 "Generated-By: Babel 2.12.1\n"
-=======
-"Plural-Forms: nplurals=2; plural=n != 1;\n"
-"X-Generator: Weblate 4.18-dev\n"
-"Generated-By: Babel 2.9.1\n"
->>>>>>> 294f4b4d
 
 #: ../../source/install.rst:2
 msgid "Installation"
@@ -106,7 +93,6 @@
 #: ../../source/install.rst:28
 msgid ""
 "If you'd like to install OnionShare manually with Flatpak using the PGP-"
-<<<<<<< HEAD
 "signed `single-file bundle <https://docs.flatpak.org/en/latest/single-"
 "file-bundles.html>`_, you can do so like this:"
 msgstr ""
@@ -114,29 +100,16 @@
 "dosyalı paketi <https://docs.flatpak.org/en/latest/single-file-"
 "bundles.html>`_ kullanmak isterseniz, bunu şu şekilde yapabilirsiniz:"
 
-#: ../../source/install.rst:30
+#: ../../source/install.rst:55
 msgid ""
 "Install Flatpak by following the instructions at "
 "https://flatpak.org/setup/."
-=======
-"signed `single-file bundle <https://docs.flatpak.org/en/latest/single-file-"
-"bundles.html>`_, you can do so like this:"
-msgstr ""
-"OnionShare uygulamasını Flatpak ile kurmak için PGP ile imzalanmış `tek "
-"dosyalı paketi <https://docs.flatpak.org/en/latest/single-file-bundles.html>`"
-"_ kullanmak isterseniz, bunu şu şekilde yapabilirsiniz:"
-
-#: ../../source/install.rst:30
-msgid ""
-"Install Flatpak by following the instructions at https://flatpak.org/setup/."
->>>>>>> 294f4b4d
 msgstr ""
 "Flatpak kurmak için https://flatpak.org/setup/ adresindeki yönergeleri "
 "izleyin."
 
 #: ../../source/install.rst:31
 msgid ""
-<<<<<<< HEAD
 "Add the Flathub repository by running ``flatpak remote-add --if-not-"
 "exists flathub https://flathub.org/repo/flathub.flatpakrepo``. Even "
 "though you won't be downloading OnionShare from Flathub, OnionShare "
@@ -164,62 +137,22 @@
 msgstr ""
 "``.flatpak`` dosyasının PGP imzasını doğrulayın. Ayrıntılı bilgi almak "
 "için :ref:`verifying_sigs` bölümüne bakabilirsiniz."
-=======
-"Add the Flathub repository by running ``flatpak remote-add --if-not-exists "
-"flathub https://flathub.org/repo/flathub.flatpakrepo``. Even though you "
-"won't be downloading OnionShare from Flathub, OnionShare depends on some "
-"packages that are only available there."
-msgstr ""
-"``flatpak remote-add --if-not-exists flathub https://flathub.org/repo/flathub"
-".flatpakrepo`` komutunu yürüterek Flathub deposunu ekleyin. OnionShare "
-"uygulamasını Flathub üzerinden indirmeyecek olsanız bile, OnionShare için "
-"yalnızca orada bulunan bazı paketler gereklidir."
-
-#: ../../source/install.rst:32
-msgid ""
-"Go to https://onionshare.org/dist/, choose the latest version of OnionShare, "
-"and download the ``.flatpak`` and ``.flatpak.asc`` files."
-msgstr ""
-"https://onionshare.org/dist/ adresine gidin, OnionShare uygulamasının güncel "
-"sürümünü seçin, ``.flatpak`` ve ``.flatpak.asc`` dosyalarını indirin."
-
-#: ../../source/install.rst:33
-msgid ""
-"Verify the PGP signature of the ``.flatpak`` file. See :ref:`verifying_sigs` "
-"for more info."
-msgstr ""
-"``.flatpak`` dosyasının PGP imzasını doğrulayın. Ayrıntılı bilgi almak için "
-":ref:`verifying_sigs` bölümüne bakabilirsiniz."
->>>>>>> 294f4b4d
 
 #: ../../source/install.rst:34
 msgid ""
 "Install the ``.flatpak`` file by running ``flatpak install OnionShare-"
-<<<<<<< HEAD
 "VERSION.flatpak``. Replace ``VERSION`` with the version number of the "
 "file you downloaded."
 msgstr ""
 "``.flatpak`` dosyasını ``flatpak install OnionShare-VERSION.flatpak`` "
 "komutu ile kurun. `` VERSION`` yerine indirdiğiniz dosyanın sürüm "
 "numarasını yazın."
-=======
-"VERSION.flatpak``. Replace ``VERSION`` with the version number of the file "
-"you downloaded."
-msgstr ""
-"``.flatpak`` dosyasını ``flatpak install OnionShare-VERSION.flatpak`` komutu "
-"ile kurun. `` VERSION`` yerine indirdiğiniz dosyanın sürüm numarasını yazın."
->>>>>>> 294f4b4d
 
 #: ../../source/install.rst:36
 msgid "You can run OnionShare with: `flatpak run org.onionshare.OnionShare`."
 msgstr ""
-<<<<<<< HEAD
 "OnionShare uygulamasını şu komutla çalıştırabilirsiniz: `flatpak run "
 "org.onionshare.OnionShare`."
-=======
-"OnionShare uygulamasını şu komutla çalıştırabilirsiniz: `flatpak run org."
-"onionshare.OnionShare`."
->>>>>>> 294f4b4d
 
 #: ../../source/install.rst:39
 msgid "Manual Snapcraft Installation"
@@ -227,20 +160,14 @@
 
 #: ../../source/install.rst:41
 msgid ""
-<<<<<<< HEAD
 "If you'd like to install OnionShare manually with Snapcraft using the "
 "PGP-signed Snapcraft package, you can do so like this:"
-=======
-"If you'd like to install OnionShare manually with Snapcraft using the PGP-"
-"signed Snapcraft package, you can do so like this:"
->>>>>>> 294f4b4d
 msgstr ""
 "OnionShare uygulamasını el ile PGP ile imzalanmış Snapcraft paketini "
 "kullanarak kurmak isterseniz, şu şekilde yapabilirsiniz:"
 
 #: ../../source/install.rst:43
 msgid ""
-<<<<<<< HEAD
 "Install Snapcraft by following the instructions at "
 "https://snapcraft.io/docs/installing-snapd."
 msgstr ""
@@ -251,31 +178,14 @@
 msgid ""
 "Go to https://onionshare.org/dist/, choose the latest version of "
 "OnionShare, and download the ``.snap`` and ``.snap.asc`` files."
-=======
-"Install Snapcraft by following the instructions at https://snapcraft.io/docs/"
-"installing-snapd."
-msgstr ""
-"Snapcraft kurmak için https://snapcraft.io/docs/installing-snapd adresindeki "
-"yönergeleri izleyin."
-
-#: ../../source/install.rst:44
-msgid ""
-"Go to https://onionshare.org/dist/, choose the latest version of OnionShare, "
-"and download the ``.snap`` and ``.snap.asc`` files."
->>>>>>> 294f4b4d
 msgstr ""
 "https://onionshare.org/dist/ adresine gidin, güncel OnionShare sürümünü "
 "seçin, ``.snap`` ve ``.snap.asc`` dosyalarını indirin."
 
 #: ../../source/install.rst:45
 msgid ""
-<<<<<<< HEAD
 "Verify the PGP signature of the ``.snap`` file. See :ref:`verifying_sigs`"
 " for more info."
-=======
-"Verify the PGP signature of the ``.snap`` file. See :ref:`verifying_sigs` "
-"for more info."
->>>>>>> 294f4b4d
 msgstr ""
 "``.snap`` dosyasının PGP imzasını doğrulayın. Ayrıntılı bilgi almak için "
 ":ref:`verifying_sigs` bölümüne bakabilirsiniz."
@@ -283,7 +193,6 @@
 #: ../../source/install.rst:46
 msgid ""
 "Install the ``.snap`` file by running ``snap install --dangerous "
-<<<<<<< HEAD
 "onionshare_VERSION_amd64.snap``. Replace ``VERSION`` with the version "
 "number of the file you downloaded. Note that you must use `--dangerous` "
 "because the package is not signed by the Snapcraft store, however you did"
@@ -295,18 +204,6 @@
 "mağazası tarafından imzalanmadığı için `--dangerous` parametresini "
 "kullanmanız gerektiğini unutmayın. PGP imzasını doğruladığınız için "
 "paketin doğru olduğunu biliyorsunuz."
-=======
-"onionshare_VERSION_amd64.snap``. Replace ``VERSION`` with the version number "
-"of the file you downloaded. Note that you must use `--dangerous` because the "
-"package is not signed by the Snapcraft store, however you did verify its PGP "
-"signature, so you know it's legitimate."
-msgstr ""
-"``.snap`` dosyasını ``snap install --dangerous onionshare_VERSION_amd64."
-"snap`` komutunu yürüterek kurun. `` VERSION`` yerine indirdiğiniz dosyanın "
-"sürüm numarasını yazın. Paket Snapcraft mağazası tarafından imzalanmadığı "
-"için `--dangerous` parametresini kullanmanız gerektiğini unutmayın. PGP "
-"imzasını doğruladığınız için paketin doğru olduğunu biliyorsunuz."
->>>>>>> 294f4b4d
 
 #: ../../source/install.rst:48
 msgid "You can run OnionShare with: `snap run onionshare`."
@@ -379,10 +276,7 @@
 msgstr "İmzalar"
 
 #: ../../source/install.rst:76
-<<<<<<< HEAD
-#, fuzzy
-=======
->>>>>>> 294f4b4d
+#, fuzzy
 msgid ""
 "You can find the signatures (as ``.asc`` files), as well as Windows, "
 "macOS, Flatpak, Snap, and source packages, at "
@@ -401,7 +295,6 @@
 msgstr "Doğrulama"
 
 #: ../../source/install.rst:82
-<<<<<<< HEAD
 #, fuzzy
 msgid ""
 "Once you have imported Micah's public key into your GnuPG keychain, "
@@ -448,33 +341,12 @@
 
 #: ../../source/install.rst:114
 #, fuzzy
-=======
-msgid ""
-"Once you have imported Micah's public key into your GnuPG keychain, "
-"downloaded the binary and ``.asc`` signature, you can verify the binary for "
-"macOS in a terminal like this::"
-msgstr ""
-"Micah'ın herkese açık anahtarını GnuPG anahtar zincirinize aktarıp, ikili "
-"dosyayı ve ``.asc`` imzasını indirdikten sonra, macOS için ikili dosyayı "
-"Terminal üzerinde şu şekilde doğrulayabilirsiniz::"
-
-#: ../../source/install.rst:86
-msgid "Or for Windows, in a command-prompt like this::"
-msgstr "Veya Windows için komut isteminde aşağıdaki gibi::"
-
-#: ../../source/install.rst:90
-msgid "The expected output looks like this::"
-msgstr "Aşağıdakine benzer bir çıktı alınması beklenir::"
-
-#: ../../source/install.rst:102
->>>>>>> 294f4b4d
 msgid ""
 "The ``WARNING:`` shown above, is not a problem with the package, it only "
 "means you haven't defined a level of \"trust\" of Micah's (the core "
 "developer) PGP key."
 msgstr ""
 "``Good signature from`` ifadesini göremiyorsanız, dosyanın bütünlüğüyle "
-<<<<<<< HEAD
 "ilgili bir sorun olabilir (kötü niyetli veya başka türlü). Bu durumda "
 "paketi kurmamalısınız. (Yukarıda gösterilen ``UYARI:``, paketle ilgili "
 "bir sorun değildir, yalnızca Micah (ana geliştirici) PGP anahtarının "
@@ -494,21 +366,3 @@
 
 #~ msgid "Or for Windows, in a command-prompt like this::"
 #~ msgstr "Veya Windows için komut isteminde aşağıdaki gibi::"
-=======
-"ilgili bir sorun olabilir (kötü niyetli veya başka türlü). Bu durumda paketi "
-"kurmamalısınız. (Yukarıda gösterilen ``UYARI:``, paketle ilgili bir sorun "
-"değildir, yalnızca Micah (ana geliştirici) PGP anahtarının \"güven\" "
-"düzeyini tanımlamadığınız anlamına gelir.)"
-
-#: ../../source/install.rst:104
-msgid ""
-"If you want to learn more about verifying PGP signatures, the guides for "
-"`Qubes OS <https://www.qubes-os.org/security/verifying-signatures/>`_ and "
-"the `Tor Project <https://support.torproject.org/tbb/how-to-verify-signature/"
-">`_ may be useful."
-msgstr ""
-"PGP imzalarının doğrulanması hakkında ayrıntılı bilgi almak için, `Qubes OS "
-"<https://www.qubes-os.org/security/verifying-signatures/>`_ ve `Tor Projesi "
-"<https://support.torproject.org/tbb/how-to-verify-signature/>`_ rehberlerine "
-"bakabilirsiniz."
->>>>>>> 294f4b4d
