# SOME DESCRIPTIVE TITLE.
# Copyright (C) Micah Lee, et al.
# This file is distributed under the same license as the OnionShare package.
# FIRST AUTHOR <EMAIL@ADDRESS>, 2020.
#
msgid ""
msgstr ""
"Project-Id-Version: OnionShare 2.3\n"
"Report-Msgid-Bugs-To: onionshare-dev@lists.riseup.net\n"
<<<<<<< HEAD
"POT-Creation-Date: 2022-07-04 17:16-0400\n"
"PO-Revision-Date: 2021-11-25 15:52+0000\n"
"Last-Translator: Oğuz Ersen <oguzersen@protonmail.com>\n"
"Language: tr\n"
"Language-Team: tr <LL@li.org>\n"
"Plural-Forms: nplurals=2; plural=n != 1;\n"
"MIME-Version: 1.0\n"
"Content-Type: text/plain; charset=utf-8\n"
"Content-Transfer-Encoding: 8bit\n"
"Generated-By: Babel 2.10.3\n"
=======
"POT-Creation-Date: 2022-03-31 16:26+1100\n"
"PO-Revision-Date: 2022-07-07 19:19+0000\n"
"Last-Translator: Oğuz Ersen <oguz@ersen.moe>\n"
"Language-Team: tr <LL@li.org>\n"
"Language: tr\n"
"MIME-Version: 1.0\n"
"Content-Type: text/plain; charset=utf-8\n"
"Content-Transfer-Encoding: 8bit\n"
"Plural-Forms: nplurals=2; plural=n != 1;\n"
"X-Generator: Weblate 4.13.1-dev\n"
"Generated-By: Babel 2.9.1\n"
>>>>>>> 6b804354

#: ../../source/tor.rst:2
msgid "Connecting to Tor"
msgstr "Tor Bağlantısı Kurmak"

<<<<<<< HEAD
#: ../../source/tor.rst:4
msgid ""
"When OnionShare starts, it will show you a screen asking you to connect "
"to the Tor network."
msgstr ""

#: ../../source/tor.rst:8
=======
#: ../../source/tor.rst:6
>>>>>>> 6b804354
msgid ""
"You can toggle on the switch \"Connect to Tor automatically\" before "
"clicking \"Connect to Tor\". This means that next time OnionShare starts,"
" it will automatically connect with its Tor connection settings from the "
"last session, instead of presenting you with the connection options. If "
"the connection fails, you can still try bridges or reconfigure Tor via "
"the \"Network Settings\" button."
msgstr ""
<<<<<<< HEAD
=======
"Karşılama ekranından Ağ Ayarlarına tıklayarak OnionShare'i Tor'a bağlamanın "
"bir yolunu seçin veya Tor Ayarları sekmesini açmak için OnionShare "
"penceresinin sağ alt tarafındaki Tor onion simgesine tıklayın."
>>>>>>> 6b804354

#: ../../source/tor.rst:11
msgid ""
"You can click \"Connect to Tor\" to begin the connection process. If "
"there are no problems with your network, including any attempts to block "
"your access to the Tor network, this should hopefully work the first "
"time."
msgstr ""

#: ../../source/tor.rst:13
msgid ""
"Or, if you want to manually configure Bridges or other Tor settings "
"before you connect, you can click \"Network Settings\"."
msgstr ""

#: ../../source/tor.rst:16
msgid "Automatic censorship circumvention"
msgstr ""

#: ../../source/tor.rst:18
msgid ""
"When you click \"Connect to Tor\", if OnionShare fails to connect, it "
"might be because Tor is censored in your country or on your local "
"network."
msgstr ""

#: ../../source/tor.rst:20
msgid "If this occurs, you will have these choices:"
msgstr ""

#: ../../source/tor.rst:22
msgid "Try again without a bridge"
msgstr ""

#: ../../source/tor.rst:23
msgid "Automatically determine my country from my IP address for bridge settings"
msgstr ""

#: ../../source/tor.rst:24
msgid "Manually select my country for bridge settings"
msgstr ""

#: ../../source/tor.rst:28
msgid ""
"If you choose the \"Try again without a bridge\" option, OnionShare will "
"retry connecting to Tor like normal, without attempting to bypass "
"censorship."
msgstr ""

#: ../../source/tor.rst:30
msgid ""
"The other two options will attempt to automatically bypass censorship "
"using Tor bridges. If your network provider is blocking access to the Tor"
" network, you can hopefully still connect to a Tor bridge, which will "
"then connect you to the Tor network, circumventing the censorship. Both "
"of these options use the Tor Project's Censorship Circumvention API to "
"provide you with bridge settings that should work for you. OnionShare "
"will temporarily use the `Meek "
"<https://gitlab.torproject.org/legacy/trac/-/wikis/doc/meek/>`_ domain-"
"fronting proxy to make a non-Tor connection from your computer to Tor's "
"Censorship Circumvention API. The Meek proxy hides the fact that you are "
"trying to find a way to connect to Tor."
msgstr ""

#: ../../source/tor.rst:36
msgid ""
"If you choose \"Automatically determine my country from my IP address for"
" bridge settings\", the Censorship Circumvention API will consider your "
"IP address (yes, your real IP address) to determine what country you "
"might reside in. Based on the country information, the API will try to "
"automatically find bridges that suit your location."
msgstr ""

#: ../../source/tor.rst:41
msgid ""
"If you choose \"Manually select my country for bridge settings\", the "
"Censorship API will find the bridges that suit the country that you "
"specified."
msgstr ""

#: ../../source/tor.rst:46
msgid "How automatic censorship circumvention works"
msgstr ""

#: ../../source/tor.rst:48
msgid ""
"If the Censorship Circumvention API finds bridges that it believes will "
"suit you, OnionShare will try to reconnect to Tor using those bridges. If"
" the API does not find any bridges for your location, OnionShare will ask"
" the API for \"fallback\" options, and then try to reconnect using those."
msgstr ""

#: ../../source/tor.rst:50
msgid ""
"If for some reason OnionShare fails to connect to the Censorship API "
"itself, or if the API returns an error message, OnionShare will attempt "
"to use the obfs4 built-in bridges."
msgstr ""

#: ../../source/tor.rst:52
msgid ""
"It's important to note that the requests to the Censorship Circumvention "
"API do not go over the Tor network (because if you could connect to Tor "
"already, you wouldn't need to connect to the API)."
msgstr ""

#: ../../source/tor.rst:54
msgid ""
"Even though it's hard for an adversary to discover where the Meek request"
" is going, this may still be risky for some users. Therefore, it is an "
"opt-in feature. The use of Meek and non-torified network requests are "
"limited only to making one or two requests to the Censorship "
"Circumvention API. Then Meek is stopped, and all further network requests"
" happen over the Tor network."
msgstr ""

#: ../../source/tor.rst:56
msgid ""
"If you are uncomfortable with making a request that doesn't go over the "
"Tor network, you can click \"Network Settings\" (or the Settings icon in "
"the bottom right corner, followed by the Tor Settings tab in the screen "
"that appears), and manually configure bridges. After you save any bridge "
"settings, OnionShare will try to reconnect using those bridges."
msgstr ""

#: ../../source/tor.rst:59
msgid "Manually configure Tor settings"
msgstr ""

#: ../../source/tor.rst:61
msgid ""
"You can get to the Tor settings by clicking \"Network Settings\" on the "
"welcome screen, or by clicking the \"⚙\" icon in the bottom-right corner "
"of the application, and then switch to the Tor Settings tab in the screen"
" that appears."
msgstr ""

#: ../../source/tor.rst:65
msgid ""
"Here are the different ways you can configure OnionShare to connect to "
"Tor:"
msgstr ""

#: ../../source/tor.rst:68
msgid "Use the Tor version built into OnionShare"
msgstr "OnionShare üzerindeki Tor sürümü kullanılsın"

#: ../../source/tor.rst:70
msgid ""
"This is the default, simplest and most reliable way that OnionShare "
"connects to Tor. For this reason, it's recommended for most users."
msgstr ""
"Bu varsayılan seçenektir, OnionShare ile Tor bağlantısı kurmanın en basit"
" ve en güvenilir yoludur. Bu nedenle çoğu kullanıcı için bu seçenek "
"önerilir."

#: ../../source/tor.rst:73
msgid ""
"When you open OnionShare, it launches an already configured ``tor`` "
"process in the background for OnionShare to use. It doesn't interfere "
"with other ``tor`` processes on your computer, so you can use the Tor "
"Browser or the system ``tor`` on their own."
msgstr ""
"OnionShare uygulamasını açtığınızda, kendisinin kullanması için arka "
"planda önceden yapılandırılmış bir ``tor`` işlemi başlatır. Bu "
"bilgisayarınızdaki diğer ``tor`` işlemlerine müdahale etmez, böylece Tor "
"Browser veya sistemin ``tor`` işlemini kendi başına kullanabilirsiniz."

#: ../../source/tor.rst:76
msgid "**Using bridges**"
msgstr ""

#: ../../source/tor.rst:78
#, fuzzy
msgid ""
"To use a bridge, you must select \"Use the Tor version built into "
"OnionShare\" and check the \"Use a bridge\" checkbox."
msgstr ""
"Bir köprü kullanmak için Tor Ayarları sekmesini açın. \"OnionShare "
"üzerindeki Tor sürümü kullanılsın\" seçeneğini seçmeli ve \"Köprü "
"kullan\" onay kutusunu işaretlemelisiniz."

#: ../../source/tor.rst:80
msgid ""
"Try using a built-in bridge first. Using `obfs4` or `snowflake` bridges "
"is recommended over using `meek-azure`."
msgstr ""
"Önce yerleşik bir köprü kullanmayı deneyin. `meek-azure` yerine `obfs4` "
"veya `snowflake` köprülerinin kullanılması tavsiye edilir."

#: ../../source/tor.rst:84
msgid ""
"If using a built-in bridge doesn't work, you can request a bridge from "
"torproject.org. You will have to solve a CAPTCHA in order to request a "
"bridge. (This makes it more difficult for governments or ISPs to block "
"access to Tor bridges.)"
msgstr ""
"Yerleşik bir köprü kullanmak işe yaramazsa, torproject.org'dan bir köprü "
"talep edebilirsiniz. Köprü talep etmek için bir CAPTCHA çözmeniz "
"gerekecek. (Bu, hükümetlerin veya ISS'lerin Tor köprülerine erişimi "
"engellemesini zorlaştırır.)"

#: ../../source/tor.rst:88
msgid ""
"You also have the option of using a bridge that you learned about from a "
"trusted source."
msgstr ""
"Ayrıca güvenilir bir kaynaktan öğrendiğiniz bir köprüyü kullanma "
"seçeneğiniz de vardır."

#: ../../source/tor.rst:91
msgid "Attempt auto-configuration with Tor Browser"
msgstr "Tor Browser ile otomatik yapılandırma denensin"

#: ../../source/tor.rst:93
msgid ""
"If you have `downloaded the Tor Browser <https://www.torproject.org>`_ "
"and don't want two ``tor`` processes running, you can use the ``tor`` "
"process from the Tor Browser. Keep in mind you need to keep Tor Browser "
"open in the background while you're using OnionShare for this to work."
msgstr ""
"`Tor Browser indirdiyseniz <https://www.torproject.org>`_ ve iki tane "
"``tor`` işleminin çalışmasını istemiyorsanız Tor Browser'ın ``tor`` "
"işlemini kullanabilirsiniz. Bunun çalışması için OnionShare kullanırken "
"arka planda Tor Browser uygulamasını açık tutmanız gerektiğini unutmayın."

#: ../../source/tor.rst:97
msgid "Using a system ``tor`` in Windows"
msgstr "Windows üzerinde sistem ``tor` hizmetini kullanmak"

#: ../../source/tor.rst:99
msgid ""
"This is fairly advanced. You'll need to know how edit plaintext files and"
" do stuff as an administrator."
msgstr ""
"Bu seçenek oldukça ileridir. Düz metin dosyalarını nasıl "
"düzenleyeceğinizi ve yönetici olarak işleri nasıl yapacağınızı bilmeniz "
"gerekir."

#: ../../source/tor.rst:101
msgid ""
"Download the Tor Windows Expert Bundle `from "
"<https://www.torproject.org/download/tor/>`_. Extract the compressed file"
" and copy the extracted folder to ``C:\\Program Files (x86)\\`` Rename "
"the extracted folder with ``Data`` and ``Tor`` in it to ``tor-win32``."
msgstr ""
"`Buradan <https://www.torproject.org/download/tor/>`_ Tor Windows Uzman "
"Paketini indirin. Sıkıştırılmış dosyayı ayıklayın ve ayıklanan klasörü "
"``C:\\Program Files (x86)\\`` içine taşıyın. ``Data`` ve ``Tor`` "
"klasörlerinin bulunduğu ayıklanmış klasörü ``tor-win32`` olarak yeniden "
"adlandırın."

#: ../../source/tor.rst:105
msgid ""
"Make up a control port password. (Using 7 words in a sequence like "
"``comprised stumble rummage work avenging construct volatile`` is a good "
"idea for a password.) Now open a command prompt (``cmd``) as an "
"administrator, and use ``tor.exe --hash-password`` to generate a hash of "
"your password. For example::"
msgstr ""
"Bir denetim kapı numarası parolası oluşturun. (Parola için ``içeren "
"yanılma araştır çalış intikam oluştur değişken`` gibi 7 sözcükten oluşan "
"bir dizi kullanmak iyi bir fikir olacaktır). Sonra yönetici olarak bir "
"komut istemi (``cmd``) açın ve parolanızın karıştırılan kodunu oluşturmak"
" için ``tor.exe --hash-password`` komutunu kullanın. Örneğin::"

#: ../../source/tor.rst:112
msgid ""
"The hashed password output is displayed after some warnings (which you "
"can ignore). In the case of the above example, it is "
"``16:00322E903D96DE986058BB9ABDA91E010D7A863768635AC38E213FDBEF``."
msgstr ""
"Karıştırılan parola çıktısı bazı uyarılardan sonra görüntülenir (bunları "
"göz ardı edebilirsiniz). Yukarıdaki örnek için bu "
"``16:00322E903D96DE986058BB9ABDA91E010D7A863768635AC38E213FDBEF`` "
"olacaktır."

#: ../../source/tor.rst:114
msgid ""
"Now create a new text file at ``C:\\Program Files (x86)\\tor-"
"win32\\torrc`` and put your hashed password output in it, replacing the "
"``HashedControlPassword`` with the one you just generated::"
msgstr ""
"Sonra ``C:\\Program Files (x86)\\tor-win32\\torrc`` konumunda yeni bir "
"metin dosyası oluşturun ve ``HashedControlPassword`` kısmını sizin "
"oluşturduğunuzla değiştirerek içine parolanızın karıştırılan çıktısını "
"koyun::"

#: ../../source/tor.rst:119
msgid ""
"In your administrator command prompt, install ``tor`` as a service using "
"the appropriate ``torrc`` file you just created (as described in "
"`<https://2019.www.torproject.org/docs/faq.html.en#NTService>`_). Like "
"this::"
msgstr ""
"Yönetici komut isteminizde, az önce oluşturduğunuz uygun ``torrc`` "
"dosyasını kullanarak ``tor`` işlemini bir hizmet olarak kurun (şurada "
"açıklandığı gibi "
"`<https://2019.www.torproject.org/docs/faq.html.en#NTService>`_). Bunun "
"gibi::"

#: ../../source/tor.rst:123
msgid "You are now running a system ``tor`` process in Windows!"
msgstr "Artık Windows üzerinde bir sistem ``tor`` işlemi çalıştırıyorsunuz!"

#: ../../source/tor.rst:125
#, fuzzy
msgid ""
"Open OnionShare, click the \"⚙\" icon in it, and switch to the Tor "
"Settings tab. Under \"How should OnionShare connect to Tor?\" choose "
"\"Connect using control port\", and set \"Control port\" to ``127.0.0.1``"
" and \"Port\" to ``9051``. Under \"Tor authentication settings\" choose "
"\"Password\" and set the password to the control port password you picked"
" above. Click the \"Test Connection to Tor\" button. If all goes well, "
"you should see \"Connected to the Tor controller\"."
msgstr ""
"OnionShare uygulamasını açın ve \"⚙\" simgesine tıklayın. \"OnionShare "
"ile Tor bağlantısı nasıl kurulmalı?\" altındaki \"Denetim kapı numarası "
"kullanarak bağlan\" seçeneğini seçin ve \"Denetim kapı numarası\" "
"değerini ``127.0.0.1`` ve \"Kapı numarası\" değerini ``9051`` olarak "
"ayarlayın. \"Tor kimlik doğrulama ayarları\" altında \"Parola\" "
"seçeneğini seçin ve parolayı yukarıda seçtiğiniz denetim kapı noktası "
"parolası olarak ayarlayın. \"Tor bağlantısını sına\" düğmesine tıklayın. "
"Her şey yolunda giderse, \"Tor denetleyicisi ile bağlantı kuruldu\" "
"ifadesini göreceksiniz."

#: ../../source/tor.rst:134
msgid "Using a system ``tor`` in macOS"
msgstr "macOS üzerinde sistem ``tor` işlemini kullanmak"

#: ../../source/tor.rst:136
msgid ""
"First, install `Homebrew <https://brew.sh/>`_ if you don't already have "
"it, and then install Tor::"
msgstr ""
"Henüz kurmadıysanız, önce `Homebrew <https://brew.sh/>`_ ve ardından Tor "
"kurun::"

#: ../../source/tor.rst:140
msgid "Now configure Tor to allow connections from OnionShare::"
msgstr ""
"Sonra Tor hizmetini OnionShare uygulamasından gelen bağlantılara izin "
"verecek şekilde yapılandırın::"

#: ../../source/tor.rst:147
msgid "And start the system Tor service::"
msgstr "Ve sistem Tor hizmetini başlatın::"

#: ../../source/tor.rst:151
#, fuzzy
msgid ""
"Open OnionShare, click the \"⚙\" icon in it, and switch to the Tor "
"Settings tab. Under \"How should OnionShare connect to Tor?\" choose "
"\"Connect using socket file\", and set the socket file to be "
"``/usr/local/var/run/tor/control.socket``. Under \"Tor authentication "
"settings\" choose \"No authentication, or cookie authentication\". Click "
"the \"Test Connection to Tor\" button."
msgstr ""
"OnionShare uygulamasını açın ve \"⚙\" simgesine tıklayın. \"OnionShare "
"ile Tor bağlantısı nasıl kurulmalı?\" altındaki \"Soket dosyası "
"kullanılarak bağlantı kurulsun\" seçeneğini seçin ve soket dosyasını "
"``/usr/local/var/run/tor/control.socket`` olarak ayarlayın. \"Tor kimlik "
"doğrulama ayarları\" altında \"Kimlik doğrulama yok, veya çerez "
"doğrulaması\" seçeneğini seçin. \"Tor bağlantısını sına\" düğmesine "
"tıklayın."

#: ../../source/tor.rst:157 ../../source/tor.rst:177
msgid "If all goes well, you should see \"Connected to the Tor controller\"."
msgstr ""
"Her şey yolunda giderse, \"Tor denetleyicisi ile bağlantı kuruldu\" "
"ifadesini göreceksiniz."

#: ../../source/tor.rst:160
msgid "Using a system ``tor`` in Linux"
msgstr "Linux üzerinde sistem ``tor` işlemini kullanmak"

#: ../../source/tor.rst:162
msgid ""
"First, install the ``tor`` package. If you're using Debian, Ubuntu, or a "
"similar Linux distro, It is recommended to use the Tor Project's "
"`official repository <https://support.torproject.org/apt/tor-deb-"
"repo/>`_."
msgstr ""
"Önce ``tor`` paketini kurun. Debian, Ubuntu veya benzer bir Linux "
"dağıtımı kullanıyorsanız, Tor projesinin `resmi deposunu "
"<https://support.torproject.org/apt/tor-deb-repo/>`_ kullanmanız "
"önerilir."

#: ../../source/tor.rst:164
msgid ""
"Next, add your user to the group that runs the ``tor`` process (in the "
"case of Debian and Ubuntu, ``debian-tor``) and configure OnionShare to "
"connect to your system ``tor``'s control socket file."
msgstr ""
"Ardından, kullanıcınızı ``tor`` işlemini çalıştıran gruba ekleyin (Debian"
" ve Ubuntu için bu ``debian-tor`` olacak) ve OnionShare uygulamasını "
"sisteminizin ``tor`` işleminin denetim soketi dosyasına bağlanacak "
"şekilde yapılandırın."

#: ../../source/tor.rst:166
msgid ""
"Add your user to the ``debian-tor`` group by running this command "
"(replace ``username`` with your actual username)::"
msgstr ""
"Bu komutu çalıştırarak kullanıcınızı ``debian-tor`` grubuna ekleyin "
"(``username`` ifadesini gerçek kullanıcı adınızla değiştirin)::"

#: ../../source/tor.rst:170
#, fuzzy
msgid ""
"Reboot your computer. After it boots up again, open OnionShare, click the"
" \"⚙\" icon in it, and switch to the Tor Settings tab. Under \"How should"
" OnionShare connect to Tor?\" choose \"Connect using socket file\". Set "
"the socket file to be ``/var/run/tor/control``. Under \"Tor "
"authentication settings\" choose \"No authentication, or cookie "
"authentication\". Click the \"Test Connection to Tor\" button."
msgstr ""
"Bilgisayarınızı yeniden başlatın. Yeniden başlatıldıktan sonra OnionShare"
" uygulamasını açın ve \"⚙\" simgesine tıklayın. \"OnionShare ile Tor "
"bağlantısı nasıl kurulmalı?\" altındaki \"Soket dosyası kullanılarak "
"bağlantı kurulsun\" seçeneğini seçin. Soket dosyasını "
"``/var/run/tor/control`` olarak ayarlayın. \"Tor kimlik doğrulama "
"ayarları\" altında \"Kimlik doğrulama yok, veya çerez doğrulaması\" "
"seçeneğini seçin. \"Tor Bağlantısını Test Et\" düğmesine tıklayın."

#~ msgid "Using a system Tor in Mac OS X"
#~ msgstr ""

#~ msgid ""
#~ "There are several options for how "
#~ "OnionShare should connect to Tor. You"
#~ " can change them in Settings, which"
#~ " you can get to by clicking the"
#~ " gear icon in the bottom-right "
#~ "of the window."
#~ msgstr ""

#~ msgid "Use Tor that is bundled with OnionShare"
#~ msgstr ""

#~ msgid ""
#~ "This is the default way that "
#~ "OnionShare connects to Tor, and it's "
#~ "also the simplest and most reliable "
#~ "way. For this reason, it's recommended"
#~ " for most users."
#~ msgstr ""

#~ msgid ""
#~ "When you open OnionShare, it will "
#~ "launch a Tor process in the "
#~ "background that's configured specifically for"
#~ " OnionShare to use. This Tor process"
#~ " won't interfere with other Tor "
#~ "processes on your computer, so you're"
#~ " free to run Tor Browser or use"
#~ " a system Tor in the background."
#~ msgstr ""

#~ msgid "Attempt automatic configuration with Tor Browser"
#~ msgstr ""

#~ msgid ""
#~ "You can configure OnionShare to connect"
#~ " to the Tor that comes with Tor"
#~ " Browser. First, `download Tor Browser "
#~ "<https://www.torproject.org>`_ here if you "
#~ "don't already have it. With this "
#~ "setting selected, you need to keep "
#~ "Tor Browser open in the background "
#~ "while you're using OnionShare."
#~ msgstr ""

#~ msgid "Using a system Tor in Windows"
#~ msgstr ""

#~ msgid ""
#~ "Download the Tor Windows Expert Bundle,"
#~ " which you can get `from here "
#~ "<https://www.torproject.org/download/tor/>`_. Extract the"
#~ " zip file and copy the extracted "
#~ "folder to ``C:\\Program Files (x86)\\``, "
#~ "and rename the folder to ``tor-"
#~ "win32``, so that inside that folder "
#~ "is the ``Data`` and ``Tor`` folders."
#~ msgstr ""

#~ msgid ""
#~ "Make up a control port password. "
#~ "I'm going to use ``comprised stumble "
#~ "rummage work avenging construct volatile`` "
#~ "as my password. Now open a command"
#~ " prompt as an administrator, and use"
#~ " ``tor.exe --hash-password`` to generate"
#~ " a hash of your password. For "
#~ "example::"
#~ msgstr ""

#~ msgid ""
#~ "The hashed password output is displayed"
#~ " after some warnings (which you can"
#~ " ignore). In my case, it was "
#~ "``16:00322E903D96DE986058BB9ABDA91E010D7A863768635AC38E213FDBEF``."
#~ msgstr ""

#~ msgid ""
#~ "Now create a new text file at "
#~ "``C:\\Program Files (x86)\\tor-win32\\torrc`` "
#~ "and put this in it, replacing the"
#~ " ``HashedControlPassword`` with the one you"
#~ " just generated::"
#~ msgstr ""

#~ msgid ""
#~ "In your administrator command prompt, "
#~ "install tor as a service using the"
#~ " appropriate ``torrc`` file you just "
#~ "created (see `here "
#~ "<https://2019.www.torproject.org/docs/faq.html.en#NTService>`_ "
#~ "for more information on doing this). "
#~ "Like this::"
#~ msgstr ""

#~ msgid "You're now running a system Tor in Windows!"
#~ msgstr ""

#~ msgid ""
#~ "Open OnionShare. Click the Settings "
#~ "icon. Under \"How should OnionShare "
#~ "connect to Tor?\" choose \"Connect using"
#~ " control port\", and set the control"
#~ " port host to ``127.0.0.1`` and the"
#~ " port to ``9051``. Under \"Tor "
#~ "authentication options\" choose \"Password\" "
#~ "and set the password to your "
#~ "password, in my case ``comprised stumble"
#~ " rummage work avenging construct "
#~ "volatile``. Click the \"Test Settings\" "
#~ "button. If all goes well, you "
#~ "should see successfully connected to "
#~ "tor."
#~ msgstr ""

#~ msgid "Using a system Tor in macOS"
#~ msgstr ""

#~ msgid ""
#~ "First, install `Homebrew <http://brew.sh/>`_ "
#~ "if you don't already have it. "
#~ "Then, install Tor::"
#~ msgstr ""

#~ msgid ""
#~ "Open OnionShare. Click the Settings "
#~ "icon. Under \"How should OnionShare "
#~ "connect to Tor?\" choose \"Connect using"
#~ " socket file\", and set the socket"
#~ " file to be "
#~ "``/usr/local/var/run/tor/control.socket``. Under \"Tor "
#~ "authentication options\" choose \"No "
#~ "authentication, or cookie authentication\". "
#~ "Click the \"Test Settings\" button. If"
#~ " all goes well, you should see "
#~ "successfully connected to tor."
#~ msgstr ""

#~ msgid "Using a system Tor in Linux"
#~ msgstr ""

#~ msgid ""
#~ "First, install the tor package. If "
#~ "you're using Debian, Ubuntu, or a "
#~ "similar Linux distro, I recommend you"
#~ " use Tor Project's `official repository "
#~ "<https://2019.www.torproject.org/docs/debian.html.en>`_. For "
#~ "example, in Ubuntu 20.04::"
#~ msgstr ""

#~ msgid ""
#~ "Next, add your user to the group"
#~ " that runs the Tor process (in "
#~ "the case of Debian and Ubuntu, "
#~ "``debian-tor``) and configure OnionShare to"
#~ " connect to your system Tor's control"
#~ " socket file."
#~ msgstr ""

#~ msgid ""
#~ "Reboot your computer. After it boots "
#~ "up again, open OnionShare. Click the "
#~ "Settings icon. Under \"How should "
#~ "OnionShare connect to Tor?\" choose "
#~ "\"Connect using socket file\", and set"
#~ " the socket file to be "
#~ "``/var/run/tor/control``. Under \"Tor authentication"
#~ " options\" choose \"No authentication, or"
#~ " cookie authentication\". Click the \"Test"
#~ " Settings\" button. If all goes well,"
#~ " you should see successfully connect "
#~ "to Tor."
#~ msgstr ""

#~ msgid ""
#~ "If your access to the internet is"
#~ " censored, you can configure OnionShare "
#~ "to connect to the Tor network "
#~ "using `Tor bridges "
#~ "<https://2019.www.torproject.org/docs/bridges.html.en>`_. If "
#~ "OnionShare successfully connects to Tor, "
#~ "you don't need to use a bridge."
#~ msgstr ""

#~ msgid "To configure bridges, open OnionShare settings."
#~ msgstr ""

#~ msgid ""
#~ "You can use the built-in obfs4 "
#~ "pluggable transports, the built-in "
#~ "meek_lite (Azure) pluggable transports, or "
#~ "custom bridges, which you can obtain "
#~ "from Tor's `BridgeDB "
#~ "<https://bridges.torproject.org/>`_. If you need "
#~ "to use a bridge, you should try"
#~ " the built-in obfs4 ones first."
#~ msgstr ""

#~ msgid ""
#~ "Download the Tor Windows Expert Bundle"
#~ " `from <https://www.torproject.org/download/tor/>`_. "
#~ "Extract the ZIP file and copy the"
#~ " extracted folder to ``C:\\Program Files"
#~ " (x86)\\`` Rename the extracted folder "
#~ "with ``Data`` and ``Tor`` in it to"
#~ " ``tor-win32``."
#~ msgstr ""

#~ msgid ""
#~ "Open OnionShare and click the \"⚙\" "
#~ "icon in it. Under \"How should "
#~ "OnionShare connect to Tor?\" choose "
#~ "\"Connect using control port\", and set"
#~ " \"Control port\" to ``127.0.0.1`` and "
#~ "\"Port\" to ``9051``. Under \"Tor "
#~ "authentication settings\" choose \"Password\" "
#~ "and set the password to the "
#~ "control port password you picked above"
#~ " Click the \"Test Connection to Tor\""
#~ " button. If all goes well, you "
#~ "should see \"Connected to the Tor "
#~ "controller\"."
#~ msgstr ""

#~ msgid ""
#~ "First, install `Homebrew <https://brew.sh/>`_ "
#~ "if you don't already have it. "
#~ "Then, install Tor::"
#~ msgstr ""

#~ msgid "Use the ``tor`` bundled with OnionShare"
#~ msgstr "OnionShare ile birlikte gelen ``tor`` işlemi kullanılsın"

#~ msgid "Using Tor bridges"
#~ msgstr "Tor köprülerini kullanmak"

#~ msgid "To configure bridges, click the \"⚙\" icon in OnionShare."
#~ msgstr ""
#~ "Köprüleri yapılandırmak için OnionShare "
#~ "uygulamasındaki \"⚙\" simgesine tıklayın."

#~ msgid ""
#~ "You can use the built-in obfs4 "
#~ "pluggable transports, the built-in "
#~ "meek_lite (Azure) pluggable transports, or "
#~ "custom bridges, which you can obtain "
#~ "from Tor's `BridgeDB "
#~ "<https://bridges.torproject.org/>`_. If you need "
#~ "to use a bridge, try the built-"
#~ "in obfs4 ones first."
#~ msgstr ""
#~ "Yerleşik obfs4 değiştirilebilir taşıyıcıları, "
#~ "yerleşik meek_lite (Azure) değiştirilebilir "
#~ "taşıyıcıları veya Tor `BridgeDB "
#~ "<https://bridges.torproject.org/>`_ adresinden "
#~ "edinebileceğiniz özel köprüleri kullanabilirsiniz."
#~ " Bir köprü kullanmanız gerekirse, önce "
<<<<<<< HEAD
#~ "yerleşik obfs4 olanları deneyin."

#~ msgid ""
#~ "Pick a way to connect OnionShare "
#~ "to Tor by clicking Network Settings "
#~ "from the welcome screen, or the "
#~ "Tor onion icon in the bottom right"
#~ " of the OnionShare window to open "
#~ "the Tor Settings tab."
#~ msgstr ""
#~ "OnionShare penceresinin sağ alt kısmındaki "
#~ "Tor onion simgesine tıklayarak ayarlara "
#~ "gidin ve OnionShare ile Tor bağlantısı"
#~ " kurmanın bir yolunu seçin."

#~ msgid "Getting Around Censorship"
#~ msgstr "Sansürden Kurtulma"

#~ msgid ""
#~ "If your access to the internet is"
#~ " censored, you can configure OnionShare "
#~ "to connect to the Tor network "
#~ "using `Tor bridges <https://tb-"
#~ "manual.torproject.org/bridges/>`_. If OnionShare "
#~ "connects to Tor without one, you "
#~ "don't need to use a bridge."
#~ msgstr ""
#~ "İnternet erişiminiz sansürleniyorsa, OnionShare "
#~ "uygulamasını Tor ağına `Tor köprüleri "
#~ "<https://tb-manual.torproject.org/bridges/>`_ kullanarak"
#~ " bağlanacak şekilde yapılandırabilirsiniz. "
#~ "OnionShare, Tor köprüsü olmadan bağlanıyorsa"
#~ " köprü kullanmanıza gerek yoktur."
=======
#~ "yerleşik obfs4 olanları deneyin."
>>>>>>> 6b804354
<|MERGE_RESOLUTION|>--- conflicted
+++ resolved
@@ -7,18 +7,6 @@
 msgstr ""
 "Project-Id-Version: OnionShare 2.3\n"
 "Report-Msgid-Bugs-To: onionshare-dev@lists.riseup.net\n"
-<<<<<<< HEAD
-"POT-Creation-Date: 2022-07-04 17:16-0400\n"
-"PO-Revision-Date: 2021-11-25 15:52+0000\n"
-"Last-Translator: Oğuz Ersen <oguzersen@protonmail.com>\n"
-"Language: tr\n"
-"Language-Team: tr <LL@li.org>\n"
-"Plural-Forms: nplurals=2; plural=n != 1;\n"
-"MIME-Version: 1.0\n"
-"Content-Type: text/plain; charset=utf-8\n"
-"Content-Transfer-Encoding: 8bit\n"
-"Generated-By: Babel 2.10.3\n"
-=======
 "POT-Creation-Date: 2022-03-31 16:26+1100\n"
 "PO-Revision-Date: 2022-07-07 19:19+0000\n"
 "Last-Translator: Oğuz Ersen <oguz@ersen.moe>\n"
@@ -30,23 +18,18 @@
 "Plural-Forms: nplurals=2; plural=n != 1;\n"
 "X-Generator: Weblate 4.13.1-dev\n"
 "Generated-By: Babel 2.9.1\n"
->>>>>>> 6b804354
 
 #: ../../source/tor.rst:2
 msgid "Connecting to Tor"
 msgstr "Tor Bağlantısı Kurmak"
 
-<<<<<<< HEAD
-#: ../../source/tor.rst:4
+#: ../../source/tor.rst:6
 msgid ""
 "When OnionShare starts, it will show you a screen asking you to connect "
 "to the Tor network."
 msgstr ""
 
 #: ../../source/tor.rst:8
-=======
-#: ../../source/tor.rst:6
->>>>>>> 6b804354
 msgid ""
 "You can toggle on the switch \"Connect to Tor automatically\" before "
 "clicking \"Connect to Tor\". This means that next time OnionShare starts,"
@@ -55,12 +38,9 @@
 "the connection fails, you can still try bridges or reconfigure Tor via "
 "the \"Network Settings\" button."
 msgstr ""
-<<<<<<< HEAD
-=======
 "Karşılama ekranından Ağ Ayarlarına tıklayarak OnionShare'i Tor'a bağlamanın "
 "bir yolunu seçin veya Tor Ayarları sekmesini açmak için OnionShare "
 "penceresinin sağ alt tarafındaki Tor onion simgesine tıklayın."
->>>>>>> 6b804354
 
 #: ../../source/tor.rst:11
 msgid ""
@@ -746,40 +726,4 @@
 #~ "<https://bridges.torproject.org/>`_ adresinden "
 #~ "edinebileceğiniz özel köprüleri kullanabilirsiniz."
 #~ " Bir köprü kullanmanız gerekirse, önce "
-<<<<<<< HEAD
-#~ "yerleşik obfs4 olanları deneyin."
-
-#~ msgid ""
-#~ "Pick a way to connect OnionShare "
-#~ "to Tor by clicking Network Settings "
-#~ "from the welcome screen, or the "
-#~ "Tor onion icon in the bottom right"
-#~ " of the OnionShare window to open "
-#~ "the Tor Settings tab."
-#~ msgstr ""
-#~ "OnionShare penceresinin sağ alt kısmındaki "
-#~ "Tor onion simgesine tıklayarak ayarlara "
-#~ "gidin ve OnionShare ile Tor bağlantısı"
-#~ " kurmanın bir yolunu seçin."
-
-#~ msgid "Getting Around Censorship"
-#~ msgstr "Sansürden Kurtulma"
-
-#~ msgid ""
-#~ "If your access to the internet is"
-#~ " censored, you can configure OnionShare "
-#~ "to connect to the Tor network "
-#~ "using `Tor bridges <https://tb-"
-#~ "manual.torproject.org/bridges/>`_. If OnionShare "
-#~ "connects to Tor without one, you "
-#~ "don't need to use a bridge."
-#~ msgstr ""
-#~ "İnternet erişiminiz sansürleniyorsa, OnionShare "
-#~ "uygulamasını Tor ağına `Tor köprüleri "
-#~ "<https://tb-manual.torproject.org/bridges/>`_ kullanarak"
-#~ " bağlanacak şekilde yapılandırabilirsiniz. "
-#~ "OnionShare, Tor köprüsü olmadan bağlanıyorsa"
-#~ " köprü kullanmanıza gerek yoktur."
-=======
-#~ "yerleşik obfs4 olanları deneyin."
->>>>>>> 6b804354
+#~ "yerleşik obfs4 olanları deneyin."