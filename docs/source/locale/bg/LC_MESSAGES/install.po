# SOME DESCRIPTIVE TITLE.
# Copyright (C) Micah Lee, et al.
# This file is distributed under the same license as the OnionShare package.
# FIRST AUTHOR <EMAIL@ADDRESS>, YEAR.
#
msgid ""
msgstr ""
"Project-Id-Version: OnionShare 2.5\n"
<<<<<<< HEAD
"Report-Msgid-Bugs-To: \n"
"POT-Creation-Date: 2023-06-06 13:07+0200\n"
"PO-Revision-Date: YEAR-MO-DA HO:MI+ZONE\n"
"Last-Translator: Automatically generated\n"
=======
"Report-Msgid-Bugs-To: onionshare-dev@lists.riseup.net\n"
"POT-Creation-Date: 2023-06-06 13:07+0200\n"
"PO-Revision-Date: 2023-10-17 14:10+0000\n"
"Last-Translator: 109247019824 <stoyan@gmx.com>\n"
>>>>>>> 294f4b4d
"Language-Team: none\n"
"Language: bg\n"
"MIME-Version: 1.0\n"
"Content-Type: text/plain; charset=UTF-8\n"
"Content-Transfer-Encoding: 8bit\n"
"Plural-Forms: nplurals=2; plural=n != 1;\n"
"X-Generator: Weblate 5.1\n"

#: ../../source/install.rst:2
msgid "Installation"
msgstr "Инсталиране"

#: ../../source/install.rst:5
msgid "Windows or macOS"
msgstr "Windows или macOS"

#: ../../source/install.rst:7
msgid ""
"You can download OnionShare for Windows and macOS from the `OnionShare "
"website <https://onionshare.org/>`_."
msgstr ""
"Изтеглете OnionShare за Windows и macOS от `страницата на OnionShare "
"<https://onionshare.org/>`_."

#: ../../source/install.rst:12
msgid "Linux"
msgstr "Linux"

#: ../../source/install.rst:14
msgid ""
"There are various ways to install OnionShare for Linux, but the recommended "
"way is to use either the `Flatpak <https://flatpak.org/>`_ or the `Snap "
"<https://snapcraft.io/>`_ package. Flatpak and Snapcraft ensure that you'll "
"always use the newest version and run OnionShare inside of a sandbox."
msgstr ""
"Има различни начини да инсталирате OnionShare за Linux, но препоръчителният "
"е да използвате пакетите `Flatpak <https://flatpak.org/>`_ или `Snap "
"<https://snapcraft.io/>`_. Flatpak и Snapcraft гарантират, че винаги ще "
"използвате най-новото издание и OnionShare ще работи в контролирана среда."

#: ../../source/install.rst:17
msgid ""
"Snapcraft support is built-in to Ubuntu and Fedora comes with Flatpak "
"support, but which you use is up to you. Both work in all Linux "
"distributions."
msgstr ""
"Поддръжката за Snapcraft е вградена в Ubuntu, а Fedora идва с поддръжка за "
"Flatpak, но изборът е изцяло ваш. И двата пакета работят във всички варианти "
"на Linux."

#: ../../source/install.rst:19
msgid ""
"**Install OnionShare using Flatpak**: https://flathub.org/apps/details/org."
"onionshare.OnionShare"
msgstr ""
"**Инсталиране на OnionShare от Flatpak**: https://flathub.org/apps/details/"
"org.onionshare.OnionShare"

#: ../../source/install.rst:21
msgid "**Install OnionShare using Snapcraft**: https://snapcraft.io/onionshare"
msgstr ""
"**Инсталиране на OnionShare от Snapcraft**: https://snapcraft.io/onionshare"

#: ../../source/install.rst:23
msgid ""
"You can also download and install PGP-signed ``.flatpak`` or ``.snap`` "
"packages from https://onionshare.org/dist/ if you prefer."
msgstr ""
"Ако предпочитате можете да изтеглите и цифрово подписани с PGP пакети на ``."
"flatpak`` или ``.snap`` от https://onionshare.org/dist/."

#: ../../source/install.rst:26
msgid "Manual Flatpak Installation"
msgstr "Ръчна инсталация от Flatpak"

#: ../../source/install.rst:26
msgid "Manual Flatpak Installation"
msgstr ""

#: ../../source/install.rst:28
msgid ""
"If you'd like to install OnionShare manually with Flatpak using the PGP-"
"signed `single-file bundle <https://docs.flatpak.org/en/latest/single-file-"
"bundles.html>`_, you can do so like this:"
msgstr ""

#: ../../source/install.rst:30
msgid ""
"Install Flatpak by following the instructions at https://flatpak.org/setup/."
msgstr ""

#: ../../source/install.rst:31
msgid ""
"Add the Flathub repository by running ``flatpak remote-add --if-not-exists "
"flathub https://flathub.org/repo/flathub.flatpakrepo``. Even though you "
"won't be downloading OnionShare from Flathub, OnionShare depends on some "
"packages that are only available there."
msgstr ""

#: ../../source/install.rst:32
msgid ""
"Go to https://onionshare.org/dist/, choose the latest version of OnionShare, "
"and download the ``.flatpak`` and ``.flatpak.asc`` files."
msgstr ""

#: ../../source/install.rst:33
msgid ""
"Verify the PGP signature of the ``.flatpak`` file. See :ref:`verifying_sigs` "
"for more info."
msgstr ""

#: ../../source/install.rst:34
msgid ""
"Install the ``.flatpak`` file by running ``flatpak install OnionShare-"
"VERSION.flatpak``. Replace ``VERSION`` with the version number of the file "
"you downloaded."
msgstr ""

#: ../../source/install.rst:36
msgid "You can run OnionShare with: `flatpak run org.onionshare.OnionShare`."
msgstr ""

#: ../../source/install.rst:39
msgid "Manual Snapcraft Installation"
<<<<<<< HEAD
msgstr ""
=======
msgstr "Ръчна инсталация от Snapcraft"
>>>>>>> 294f4b4d

#: ../../source/install.rst:41
msgid ""
"If you'd like to install OnionShare manually with Snapcraft using the PGP-"
"signed Snapcraft package, you can do so like this:"
msgstr ""

#: ../../source/install.rst:43
msgid ""
"Install Snapcraft by following the instructions at https://snapcraft.io/docs/"
"installing-snapd."
<<<<<<< HEAD
msgstr ""

#: ../../source/install.rst:44
msgid ""
"Go to https://onionshare.org/dist/, choose the latest version of OnionShare, "
"and download the ``.snap`` and ``.snap.asc`` files."
msgstr ""

#: ../../source/install.rst:45
msgid ""
"Verify the PGP signature of the ``.snap`` file. See :ref:`verifying_sigs` "
"for more info."
msgstr ""

#: ../../source/install.rst:46
msgid ""
"Install the ``.snap`` file by running ``snap install --dangerous "
"onionshare_VERSION_amd64.snap``. Replace ``VERSION`` with the version number "
"of the file you downloaded. Note that you must use `--dangerous` because the "
"package is not signed by the Snapcraft store, however you did verify its PGP "
"signature, so you know it's legitimate."
msgstr ""

#: ../../source/install.rst:48
msgid "You can run OnionShare with: `snap run onionshare`."
msgstr ""

#: ../../source/install.rst:53
msgid "Command-line only"
msgstr ""

#: ../../source/install.rst:55
msgid ""
"You can install just the command-line version of OnionShare on any operating "
"system using the Python package manager ``pip``. :ref:`cli` has more info."
msgstr ""

=======
msgstr ""

#: ../../source/install.rst:44
msgid ""
"Go to https://onionshare.org/dist/, choose the latest version of OnionShare, "
"and download the ``.snap`` and ``.snap.asc`` files."
msgstr ""

#: ../../source/install.rst:45
msgid ""
"Verify the PGP signature of the ``.snap`` file. See :ref:`verifying_sigs` "
"for more info."
msgstr ""

#: ../../source/install.rst:46
msgid ""
"Install the ``.snap`` file by running ``snap install --dangerous "
"onionshare_VERSION_amd64.snap``. Replace ``VERSION`` with the version number "
"of the file you downloaded. Note that you must use `--dangerous` because the "
"package is not signed by the Snapcraft store, however you did verify its PGP "
"signature, so you know it's legitimate."
msgstr ""

#: ../../source/install.rst:48
msgid "You can run OnionShare with: `snap run onionshare`."
msgstr ""

#: ../../source/install.rst:53
msgid "Command-line only"
msgstr ""

#: ../../source/install.rst:55
msgid ""
"You can install just the command-line version of OnionShare on any operating "
"system using the Python package manager ``pip``. :ref:`cli` has more info."
msgstr ""

>>>>>>> 294f4b4d
#: ../../source/install.rst:60
msgid "Verifying PGP signatures"
msgstr ""

#: ../../source/install.rst:62
msgid ""
"You can verify that the package you download is legitimate and hasn't been "
"tampered with by verifying its PGP signature. For Windows and macOS, this "
"step is optional and provides defense in depth: the OnionShare binaries "
"include operating system-specific signatures, and you can just rely on those "
"alone if you'd like."
msgstr ""

#: ../../source/install.rst:66
msgid "Signing key"
msgstr ""

#: ../../source/install.rst:68
msgid ""
"Packages are signed by Micah Lee, the core developer, using his PGP public "
"key with fingerprint ``927F419D7EC82C2F149C1BD1403C2657CD994F73``. You can "
"download Micah's key `from the keys.openpgp.org keyserver <https://keys."
"openpgp.org/vks/v1/by-"
"fingerprint/927F419D7EC82C2F149C1BD1403C2657CD994F73>`_."
msgstr ""

#: ../../source/install.rst:71
msgid ""
"You must have GnuPG installed to verify signatures. For macOS you probably "
"want `GPGTools <https://gpgtools.org/>`_, and for Windows you probably want "
"`Gpg4win <https://www.gpg4win.org/>`_."
msgstr ""

#: ../../source/install.rst:74
msgid "Signatures"
msgstr ""

#: ../../source/install.rst:76
msgid ""
"You can find the signatures (as ``.asc`` files), as well as Windows, macOS, "
"Flatpak, Snap, and source packages, at https://onionshare.org/dist/ in the "
"folders named for each version of OnionShare. You can also find them on the "
"`GitHub Releases page <https://github.com/micahflee/onionshare/releases>`_."
msgstr ""

#: ../../source/install.rst:80
msgid "Verifying"
msgstr ""

#: ../../source/install.rst:82
msgid ""
"Once you have imported Micah's public key into your GnuPG keychain, "
"downloaded the binary and ``.asc`` signature, you can verify the binary for "
"macOS in a terminal like this::"
msgstr ""

#: ../../source/install.rst:86
msgid "Or for Windows, in a command-prompt like this::"
msgstr ""

#: ../../source/install.rst:90
msgid "The expected output looks like this::"
msgstr ""

#: ../../source/install.rst:102
msgid ""
"If you don't see ``Good signature from``, there might be a problem with the "
"integrity of the file (malicious or otherwise), and you should not install "
"the package. (The ``WARNING:`` shown above, is not a problem with the "
"package, it only means you haven't defined a level of \"trust\" of Micah's "
"(the core developer) PGP key.)"
msgstr ""

#: ../../source/install.rst:104
msgid ""
"If you want to learn more about verifying PGP signatures, the guides for "
"`Qubes OS <https://www.qubes-os.org/security/verifying-signatures/>`_ and "
"the `Tor Project <https://support.torproject.org/tbb/how-to-verify-signature/"
">`_ may be useful."
msgstr ""<|MERGE_RESOLUTION|>--- conflicted
+++ resolved
@@ -6,17 +6,10 @@
 msgid ""
 msgstr ""
 "Project-Id-Version: OnionShare 2.5\n"
-<<<<<<< HEAD
 "Report-Msgid-Bugs-To: \n"
 "POT-Creation-Date: 2023-06-06 13:07+0200\n"
 "PO-Revision-Date: YEAR-MO-DA HO:MI+ZONE\n"
 "Last-Translator: Automatically generated\n"
-=======
-"Report-Msgid-Bugs-To: onionshare-dev@lists.riseup.net\n"
-"POT-Creation-Date: 2023-06-06 13:07+0200\n"
-"PO-Revision-Date: 2023-10-17 14:10+0000\n"
-"Last-Translator: 109247019824 <stoyan@gmx.com>\n"
->>>>>>> 294f4b4d
 "Language-Team: none\n"
 "Language: bg\n"
 "MIME-Version: 1.0\n"
@@ -141,11 +134,7 @@
 
 #: ../../source/install.rst:39
 msgid "Manual Snapcraft Installation"
-<<<<<<< HEAD
-msgstr ""
-=======
-msgstr "Ръчна инсталация от Snapcraft"
->>>>>>> 294f4b4d
+msgstr ""
 
 #: ../../source/install.rst:41
 msgid ""
@@ -157,7 +146,6 @@
 msgid ""
 "Install Snapcraft by following the instructions at https://snapcraft.io/docs/"
 "installing-snapd."
-<<<<<<< HEAD
 msgstr ""
 
 #: ../../source/install.rst:44
@@ -195,45 +183,6 @@
 "system using the Python package manager ``pip``. :ref:`cli` has more info."
 msgstr ""
 
-=======
-msgstr ""
-
-#: ../../source/install.rst:44
-msgid ""
-"Go to https://onionshare.org/dist/, choose the latest version of OnionShare, "
-"and download the ``.snap`` and ``.snap.asc`` files."
-msgstr ""
-
-#: ../../source/install.rst:45
-msgid ""
-"Verify the PGP signature of the ``.snap`` file. See :ref:`verifying_sigs` "
-"for more info."
-msgstr ""
-
-#: ../../source/install.rst:46
-msgid ""
-"Install the ``.snap`` file by running ``snap install --dangerous "
-"onionshare_VERSION_amd64.snap``. Replace ``VERSION`` with the version number "
-"of the file you downloaded. Note that you must use `--dangerous` because the "
-"package is not signed by the Snapcraft store, however you did verify its PGP "
-"signature, so you know it's legitimate."
-msgstr ""
-
-#: ../../source/install.rst:48
-msgid "You can run OnionShare with: `snap run onionshare`."
-msgstr ""
-
-#: ../../source/install.rst:53
-msgid "Command-line only"
-msgstr ""
-
-#: ../../source/install.rst:55
-msgid ""
-"You can install just the command-line version of OnionShare on any operating "
-"system using the Python package manager ``pip``. :ref:`cli` has more info."
-msgstr ""
-
->>>>>>> 294f4b4d
 #: ../../source/install.rst:60
 msgid "Verifying PGP signatures"
 msgstr ""
