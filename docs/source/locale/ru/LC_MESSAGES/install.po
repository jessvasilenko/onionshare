# SOME DESCRIPTIVE TITLE.
# Copyright (C) Micah Lee, et al.
# This file is distributed under the same license as the OnionShare package.
# FIRST AUTHOR <EMAIL@ADDRESS>, 2020.
#
msgid ""
msgstr ""
"Project-Id-Version: OnionShare 2.3\n"
"Report-Msgid-Bugs-To: \n"
"POT-Creation-Date: 2023-06-06 13:07+0200\n"
<<<<<<< HEAD
"PO-Revision-Date: 2024-01-25 13:17+0000\n"
"Last-Translator: emma peel <emma.peel@riseup.net>\n"
=======
"PO-Revision-Date: 2023-06-02 11:21+0000\n"
"Last-Translator: emma peel <emmapeel@torproject.org>\n"
>>>>>>> e9b26f7e
"Language-Team: ru <LL@li.org>\n"
"Language: ru\n"
"MIME-Version: 1.0\n"
"Content-Type: text/plain; charset=UTF-8\n"
"Content-Transfer-Encoding: 8bit\n"
<<<<<<< HEAD
"Plural-Forms: nplurals=3; plural=n%10==1 && n%100!=11 ? 0 : n%10>=2 && "
"n%10<=4 && (n%100<10 || n%100>=20) ? 1 : 2;\n"
"X-Generator: Weblate 5.4-dev\n"
=======
"Plural-Forms: nplurals=3; plural=n%10==1 && n%100!=11 ? 0 : n%10>=2 && n"
"%10<=4 && (n%100<10 || n%100>=20) ? 1 : 2;\n"
"X-Generator: Weblate 4.18-dev\n"
>>>>>>> e9b26f7e
"Generated-By: Babel 2.9.1\n"

#: ../../source/install.rst:2
msgid "Installation"
msgstr "Установка"

#: ../../source/install.rst:5
msgid "Windows or macOS"
msgstr "Windows или macOS"

#: ../../source/install.rst:7
msgid ""
"You can download OnionShare for Windows and macOS from the `OnionShare "
"website <https://onionshare.org/>`_."
msgstr ""
"Загрузить OnionShare для Windows или macOS можно по ссылке: `OnionShare "
"<https://onionshare.org/>`_."

#: ../../source/install.rst:12
msgid "Linux"
msgstr "Linux"

#: ../../source/install.rst:14
msgid ""
"There are various ways to install OnionShare for Linux, but the recommended "
"way is to use either the `Flatpak <https://flatpak.org/>`_ or the `Snap "
"<https://snapcraft.io/>`_ package. Flatpak and Snapcraft ensure that you'll "
"always use the newest version and run OnionShare inside of a sandbox."
msgstr ""
"Существуют разные способы установки OnionShare на Linux. Рекомендуется "
"использовать такие менеджеры пакетов, как `Flatpak <https://flatpak.org/>`_ "
"или `Snap <https://snapcraft.io/>`_. Их использование гарантирует, что будет "
"произведена установка самой свежей версии OnionShare и что его запуск будет "
"производиться \"в песочнице\" (в специально выделенной (изолированной) среде "
"для безопасного исполнения компьютерных программ)."

#: ../../source/install.rst:17
msgid ""
"Snapcraft support is built-in to Ubuntu and Fedora comes with Flatpak "
"support, but which you use is up to you. Both work in all Linux "
"distributions."
msgstr ""
"По умолчанию поддержка Snap предусмотрена дистрибутивами Ubuntu, поддержка "
"Flatpak — дистрибутивами Fedora. Нужно отметить, что окончательный выбор "
"менеджера пакетов остаётся за пользователем, поскольку и тот, и другой "
"работают во всех дистрибутивах Linux."

#: ../../source/install.rst:19
msgid ""
"**Install OnionShare using Flatpak**: https://flathub.org/apps/details/org."
"onionshare.OnionShare"
msgstr ""
"**Установка OnionShare c использованием Flatpak**: https://flathub.org/apps/"
"details/org.onionshare.OnionShare"

#: ../../source/install.rst:21
msgid "**Install OnionShare using Snapcraft**: https://snapcraft.io/onionshare"
msgstr ""
"**Установка OnionShare с использованием Snap**: https://snapcraft.io/"
"onionshare"

#: ../../source/install.rst:23
msgid ""
"You can also download and install PGP-signed ``.flatpak`` or ``.snap`` "
"packages from https://onionshare.org/dist/ if you prefer."
msgstr ""
"Также, в случае необходимости, загрузить и установить имеющие цифровую PGP-"
"подпись пакеты ``.flatpak`` или ``.snap`` можно отсюда: https://onionshare."
"org/dist/."

#: ../../source/install.rst:26
#, fuzzy
msgid "Manual Flatpak Installation"
msgstr "Установка"

#: ../../source/install.rst:28
#, fuzzy
msgid ""
"If you'd like to install OnionShare manually with Flatpak using the PGP-"
"signed `single-file bundle <https://docs.flatpak.org/en/latest/single-file-"
"bundles.html>`_, you can do so like this:"
msgstr ""

#: ../../source/install.rst:30
msgid ""
"Install Flatpak by following the instructions at https://flatpak.org/setup/."
msgstr ""

#: ../../source/install.rst:31
msgid ""
"Add the Flathub repository by running ``flatpak remote-add --if-not-exists "
"flathub https://flathub.org/repo/flathub.flatpakrepo``. Even though you "
"won't be downloading OnionShare from Flathub, OnionShare depends on some "
"packages that are only available there."
msgstr ""
<<<<<<< HEAD
"Добавьте репозиторий Flathub, запустив ``flatpak remote-add --if-not-exists "
"flathub https://flathub.org/repo/flathub.flatpakrepo``. Несмотря на то, что "
"вы не будете загружать OnionShare с Flathub, OnionShare зависит от некоторых "
"пакетов, которые доступны только там."
=======
>>>>>>> e9b26f7e

#: ../../source/install.rst:32
msgid ""
"Go to https://onionshare.org/dist/, choose the latest version of OnionShare, "
"and download the ``.flatpak`` and ``.flatpak.asc`` files."
msgstr ""

#: ../../source/install.rst:33
msgid ""
"Verify the PGP signature of the ``.flatpak`` file. See :ref:`verifying_sigs` "
"for more info."
msgstr ""

#: ../../source/install.rst:34
msgid ""
"Install the ``.flatpak`` file by running ``flatpak install OnionShare-"
"VERSION.flatpak``. Replace ``VERSION`` with the version number of the file "
"you downloaded."
msgstr ""

#: ../../source/install.rst:36
msgid "You can run OnionShare with: `flatpak run org.onionshare.OnionShare`."
msgstr ""

#: ../../source/install.rst:39
msgid "Manual Snapcraft Installation"
msgstr ""

#: ../../source/install.rst:41
msgid ""
"If you'd like to install OnionShare manually with Snapcraft using the PGP-"
"signed Snapcraft package, you can do so like this:"
msgstr ""

#: ../../source/install.rst:43
msgid ""
"Install Snapcraft by following the instructions at https://snapcraft.io/docs/"
"installing-snapd."
msgstr ""

#: ../../source/install.rst:44
msgid ""
"Go to https://onionshare.org/dist/, choose the latest version of OnionShare, "
"and download the ``.snap`` and ``.snap.asc`` files."
msgstr ""

#: ../../source/install.rst:45
msgid ""
"Verify the PGP signature of the ``.snap`` file. See :ref:`verifying_sigs` "
"for more info."
msgstr ""

#: ../../source/install.rst:46
msgid ""
"Install the ``.snap`` file by running ``snap install --dangerous "
"onionshare_VERSION_amd64.snap``. Replace ``VERSION`` with the version number "
"of the file you downloaded. Note that you must use `--dangerous` because the "
"package is not signed by the Snapcraft store, however you did verify its PGP "
"signature, so you know it's legitimate."
msgstr ""

#: ../../source/install.rst:48
msgid "You can run OnionShare with: `snap run onionshare`."
msgstr ""

#: ../../source/install.rst:53
msgid "Command-line only"
msgstr "Отдельная установка консольной версии"

#: ../../source/install.rst:55
msgid ""
"You can install just the command-line version of OnionShare on any operating "
"system using the Python package manager ``pip``. :ref:`cli` has more info."
msgstr ""
"Консольную версию OnionShare можно установить отдельно на любую операционную "
"систему при помощи менеджера пакетов Python ``pip``. Больше информации можно "
"найти по :ref:`cli`."

#: ../../source/install.rst:60
msgid "Verifying PGP signatures"
msgstr "Проверка подписей PGP"

#: ../../source/install.rst:62
msgid ""
"You can verify that the package you download is legitimate and hasn't been "
"tampered with by verifying its PGP signature. For Windows and macOS, this "
"step is optional and provides defense in depth: the OnionShare binaries "
"include operating system-specific signatures, and you can just rely on those "
"alone if you'd like."
msgstr ""
"Пользователь может произвести проверку целостности самостоятельно "
"загруженных пакетов при помощи цифровой подписи PGP. Это необязательный шаг "
"для операционных систем Windows и macOS, по скольку бинарные файлы "
"OnionShare уже содержат в себе цифровые подписи, специфичные для каждой из "
"этих операционных систем. Тем не менее, возможность такой проверки "
"предусмотрена, в случае если есть необходимость дополнительно удостовериться "
"в безопасности загруженных файлов."

#: ../../source/install.rst:66
msgid "Signing key"
msgstr "Ключ подписи"

#: ../../source/install.rst:68
msgid ""
"Packages are signed by Micah Lee, the core developer, using his PGP public "
"key with fingerprint ``927F419D7EC82C2F149C1BD1403C2657CD994F73``. You can "
"download Micah's key `from the keys.openpgp.org keyserver <https://keys."
"openpgp.org/vks/v1/by-"
"fingerprint/927F419D7EC82C2F149C1BD1403C2657CD994F73>`_."
msgstr ""
"Пакеты подписаны основным разработчиком OnionShare Micah Lee , c "
"использованием его публичного ключа PGP. Цифровой \"отпечаток пальца\" "
"ключа: ``927F419D7EC82C2F149C1BD1403C2657CD994F73``. Загрузить публичный "
"ключ Micah можно `отсюда: keys.openpgp.org keyserver <https://keys.openpgp."
"org/vks/v1/by-fingerprint/927F419D7EC82C2F149C1BD1403C2657CD994F73>`_."

#: ../../source/install.rst:71
msgid ""
"You must have GnuPG installed to verify signatures. For macOS you probably "
"want `GPGTools <https://gpgtools.org/>`_, and for Windows you probably want "
"`Gpg4win <https://www.gpg4win.org/>`_."
msgstr ""
"Для проверки цифровых подписей PGP на компьютере пользователя должно быть "
"установлено программное обеспечение GnuPG. Для macOS рекомендуется "
"использовать `GPGTools <https://gpgtools.org/>`_, для Windows `Gpg4win "
"<https://www.gpg4win.org/>`_."

#: ../../source/install.rst:74
msgid "Signatures"
msgstr "Подписи"

#: ../../source/install.rst:76
msgid ""
"You can find the signatures (as ``.asc`` files), as well as Windows, macOS, "
"Flatpak, Snap, and source packages, at https://onionshare.org/dist/ in the "
"folders named for each version of OnionShare. You can also find them on the "
"`GitHub Releases page <https://github.com/micahflee/onionshare/releases>`_."
msgstr ""
"Цифровые подписи в виде ``.asc``файлов, наряду с пакетами для Windows, "
"macOS, Flatpak, Snap и исходным кодом OnionSHare можно найти на https://"
"onionshare.org/dist/ в соответствующих директориях или на `GitHub Releases "
"page <https://github.com/micahflee/onionshare/releases>`_."

#: ../../source/install.rst:80
msgid "Verifying"
msgstr "Проверка"

#: ../../source/install.rst:82
#, fuzzy
msgid ""
"Once you have imported Micah's public key into your GnuPG keychain, "
"downloaded the binary and ``.asc`` signature, you can verify the binary for "
"macOS in a terminal like this::"
msgstr ""
<<<<<<< HEAD
"После того, как вы импортировали открытый ключ Мики в свою связку ключей "
"GnuPG, загрузили двоичный файл и подпись ``.asc``, вы можете проверить "
"двоичный файл для macOS в терминале следующим образом::"
=======
"Чтобы проверить загруженный пакет на подлинность, сначала нужно "
"импортировать публичного ключ Micah с использованием соответствующего ПО "
"(GPGTools или Gpg4win), загрузить бинарный файл OnionShare и файл подписи``."
"asc``. Затем в терминале macOS, нужно выполнить такую команду::"
>>>>>>> e9b26f7e

#: ../../source/install.rst:86
#, fuzzy
msgid "Or for Windows, in a command-prompt like this::"
msgstr "Или для Windows в командной строке, например::"

#: ../../source/install.rst:90
msgid "The expected output looks like this::"
msgstr "Ожидаемый результат выполнения команды::"

#: ../../source/install.rst:102
msgid ""
"If you don't see ``Good signature from``, there might be a problem with the "
"integrity of the file (malicious or otherwise), and you should not install "
"the package. (The ``WARNING:`` shown above, is not a problem with the "
"package, it only means you haven't defined a level of \"trust\" of Micah's "
"(the core developer) PGP key.)"
msgstr ""
"Если вывод команды не содержит строку ``Good signature from``, существует "
"вероятность, что целостность пакета была нарушена (в результате "
"злонамеренных действий третьих лиц или по техническим причинам). В таком "
"случае нельзя производить дальнейшую установку. (Надпись \"WARNING:\" "
"показанная выше не является проблемой. Она только означает, что пока "
"отсутствует необходимый \"уровень доверия\" к публичному ключу PGP Micah.)"

#: ../../source/install.rst:104
msgid ""
"If you want to learn more about verifying PGP signatures, the guides for "
"`Qubes OS <https://www.qubes-os.org/security/verifying-signatures/>`_ and "
"the `Tor Project <https://support.torproject.org/tbb/how-to-verify-signature/"
">`_ may be useful."
msgstr ""
"Дополнительную информацию о проверке цифровых подписей PGP можно здесь: "
"`Qubes OS <https://www.qubes-os.org/security/verifying-signatures/>`_ и "
"здесь: `Tor Project <https://support.torproject.org/tbb/how-to-verify-"
"signature/>`_ ."<|MERGE_RESOLUTION|>--- conflicted
+++ resolved
@@ -8,27 +8,16 @@
 "Project-Id-Version: OnionShare 2.3\n"
 "Report-Msgid-Bugs-To: \n"
 "POT-Creation-Date: 2023-06-06 13:07+0200\n"
-<<<<<<< HEAD
-"PO-Revision-Date: 2024-01-25 13:17+0000\n"
-"Last-Translator: emma peel <emma.peel@riseup.net>\n"
-=======
 "PO-Revision-Date: 2023-06-02 11:21+0000\n"
 "Last-Translator: emma peel <emmapeel@torproject.org>\n"
->>>>>>> e9b26f7e
 "Language-Team: ru <LL@li.org>\n"
 "Language: ru\n"
 "MIME-Version: 1.0\n"
 "Content-Type: text/plain; charset=UTF-8\n"
 "Content-Transfer-Encoding: 8bit\n"
-<<<<<<< HEAD
 "Plural-Forms: nplurals=3; plural=n%10==1 && n%100!=11 ? 0 : n%10>=2 && "
 "n%10<=4 && (n%100<10 || n%100>=20) ? 1 : 2;\n"
 "X-Generator: Weblate 5.4-dev\n"
-=======
-"Plural-Forms: nplurals=3; plural=n%10==1 && n%100!=11 ? 0 : n%10>=2 && n"
-"%10<=4 && (n%100<10 || n%100>=20) ? 1 : 2;\n"
-"X-Generator: Weblate 4.18-dev\n"
->>>>>>> e9b26f7e
 "Generated-By: Babel 2.9.1\n"
 
 #: ../../source/install.rst:2
@@ -124,13 +113,10 @@
 "won't be downloading OnionShare from Flathub, OnionShare depends on some "
 "packages that are only available there."
 msgstr ""
-<<<<<<< HEAD
 "Добавьте репозиторий Flathub, запустив ``flatpak remote-add --if-not-exists "
 "flathub https://flathub.org/repo/flathub.flatpakrepo``. Несмотря на то, что "
 "вы не будете загружать OnionShare с Flathub, OnionShare зависит от некоторых "
 "пакетов, которые доступны только там."
-=======
->>>>>>> e9b26f7e
 
 #: ../../source/install.rst:32
 msgid ""
@@ -285,16 +271,9 @@
 "downloaded the binary and ``.asc`` signature, you can verify the binary for "
 "macOS in a terminal like this::"
 msgstr ""
-<<<<<<< HEAD
 "После того, как вы импортировали открытый ключ Мики в свою связку ключей "
 "GnuPG, загрузили двоичный файл и подпись ``.asc``, вы можете проверить "
 "двоичный файл для macOS в терминале следующим образом::"
-=======
-"Чтобы проверить загруженный пакет на подлинность, сначала нужно "
-"импортировать публичного ключ Micah с использованием соответствующего ПО "
-"(GPGTools или Gpg4win), загрузить бинарный файл OnionShare и файл подписи``."
-"asc``. Затем в терминале macOS, нужно выполнить такую команду::"
->>>>>>> e9b26f7e
 
 #: ../../source/install.rst:86
 #, fuzzy
