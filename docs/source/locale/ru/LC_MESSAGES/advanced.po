--- conflicted
+++ resolved
@@ -249,11 +249,7 @@
 
 #: ../../source/advanced.rst:158
 msgid "And from the main mode chooser screen::"
-<<<<<<< HEAD
-msgstr ""
-=======
-msgstr "И на главном экране выбора режима::"
->>>>>>> 294f4b4d
+msgstr ""
 
 #~ msgid "Turn Off Passwords"
 #~ msgstr "Отключение паролей"
