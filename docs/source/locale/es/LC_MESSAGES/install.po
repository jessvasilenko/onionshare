# SOME DESCRIPTIVE TITLE.
# Copyright (C) Micah Lee, et al.
# This file is distributed under the same license as the OnionShare package.
# FIRST AUTHOR <EMAIL@ADDRESS>, 2020.
#
msgid ""
msgstr ""
"Project-Id-Version: OnionShare 2.3\n"
"Report-Msgid-Bugs-To: onionshare-dev@lists.riseup.net\n"
<<<<<<< HEAD
"POT-Creation-Date: 2023-09-05 11:51-0700\n"
=======
"POT-Creation-Date: 2023-06-06 13:07+0200\n"
>>>>>>> 294f4b4d
"PO-Revision-Date: 2023-06-07 16:33+0000\n"
"Last-Translator: gallegonovato <fran-carro@hotmail.es>\n"
"Language: es\n"
"Language-Team: none\n"
"Plural-Forms: nplurals=2; plural=n != 1;\n"
"MIME-Version: 1.0\n"
"Content-Type: text/plain; charset=UTF-8\n"
"Content-Transfer-Encoding: 8bit\n"
<<<<<<< HEAD
"Generated-By: Babel 2.12.1\n"
=======
"Plural-Forms: nplurals=2; plural=n != 1;\n"
"X-Generator: Weblate 4.18-dev\n"
"Generated-By: Babel 2.9.1\n"
>>>>>>> 294f4b4d

#: ../../source/install.rst:2
msgid "Installation"
msgstr "Instalación"

#: ../../source/install.rst:5
msgid "Windows or macOS"
msgstr "Windows o macOS"

#: ../../source/install.rst:7
msgid ""
"You can download OnionShare for Windows and macOS from the `OnionShare "
"website <https://onionshare.org/>`_."
msgstr ""
"Puedes descargar OnionShare para Windows o macOS desde la página web de "
"`OnionShare <https://onionshare.org/>`_."

#: ../../source/install.rst:12
msgid "Linux"
msgstr "Linux"

#: ../../source/install.rst:14
msgid ""
"There are various ways to install OnionShare for Linux, but the "
"recommended way is to use either the `Flatpak <https://flatpak.org/>`_ or"
" the `Snap <https://snapcraft.io/>`_ package. Flatpak and Snapcraft "
"ensure that you'll always use the newest version and run OnionShare "
"inside of a sandbox."
msgstr ""
"Hay varias maneras de instalar OnionShare para Linux, pero la recomendada"
" es usar el paquete `Flatpak <https://flatpak.org/>`_ o bien `Snapcraft "
"<https://snapcraft.io/>`_. Flatpak y Snap aseguran que siempre usará la "
"versión más nueva, y ejecutará OnionShare dentro en un sandbox."

#: ../../source/install.rst:17
msgid ""
"Snapcraft support is built-in to Ubuntu and Fedora comes with Flatpak "
"support, but which you use is up to you. Both work in all Linux "
"distributions."
msgstr ""
"Snap está incorporado en Ubuntu, y Flatpak en Fedora, pero es tu elección"
" cuál usar. Ambos funcionan en todas las distribuciones Linux."

#: ../../source/install.rst:19
msgid ""
"**Install OnionShare using Flatpak**: "
"https://flathub.org/apps/details/org.onionshare.OnionShare"
msgstr ""
"**Instala OnionShare usando Flatpak**: "
"https://flathub.org/apps/details/org.onionshare.OnionShare"

#: ../../source/install.rst:21
msgid "**Install OnionShare using Snapcraft**: https://snapcraft.io/onionshare"
msgstr "**Instala OnionShare usando Snapcraft**: https://snapcraft.io/onionshare"

#: ../../source/install.rst:23
msgid ""
"You can also download and install PGP-signed ``.flatpak`` or ``.snap`` "
"packages from https://onionshare.org/dist/ if you prefer."
msgstr ""
"También puedes descargar e instalar paquetes ``.flatpak`` o ``.snap`` "
"firmados con PGP desde https://onionshare.org/dist/ si así lo prefieres."

#: ../../source/install.rst:26
msgid "Manual Flatpak Installation"
msgstr "Instalación manual con Flatpak"

#: ../../source/install.rst:28
msgid ""
"If you'd like to install OnionShare manually with Flatpak using the PGP-"
<<<<<<< HEAD
"signed `single-file bundle <https://docs.flatpak.org/en/latest/single-"
"file-bundles.html>`_, you can do so like this:"
msgstr ""
"Si deseas instalar OnionShare manualmente con Flatpak usando el `paquete "
"de un solo archivo firmado por PGP <https://docs.flatpak.org/en/latest"
"/single-file-bundles.html>`_, puedes hacerlo así como este:"

#: ../../source/install.rst:30
msgid ""
"Install Flatpak by following the instructions at "
"https://flatpak.org/setup/."
msgstr "Instala Flatpak siguiendo las instrucciones en https://flatpak.org/setup/."

#: ../../source/install.rst:31
msgid ""
"Add the Flathub repository by running ``flatpak remote-add --if-not-"
"exists flathub https://flathub.org/repo/flathub.flatpakrepo``. Even "
"though you won't be downloading OnionShare from Flathub, OnionShare "
"depends on some packages that are only available there."
msgstr ""
"Agrega el repositorio de Flathub ejecutando ``flatpak remote-add --if-"
"not-exists flathub https://flathub.org/repo/flathub.flatpakrepo``. Aunque"
" no descargará OnionShare desde Flathub, OnionShare depende de algunos "
"paquetes que solo están disponibles allí."

#: ../../source/install.rst:32
msgid ""
"Go to https://onionshare.org/dist/, choose the latest version of "
"OnionShare, and download the ``.flatpak`` and ``.flatpak.asc`` files."
msgstr ""
"Ve a https://onionshare.org/dist/, elige la última versión de OnionShare "
"y descarga los archivos ``.flatpak`` y ``.flatpak.asc``."

#: ../../source/install.rst:33
msgid ""
"Verify the PGP signature of the ``.flatpak`` file. See "
":ref:`verifying_sigs` for more info."
=======
"signed `single-file bundle <https://docs.flatpak.org/en/latest/single-file-"
"bundles.html>`_, you can do so like this:"
msgstr ""
"Si deseas instalar OnionShare manualmente con Flatpak usando el `paquete de "
"un solo archivo firmado por PGP <https://docs.flatpak.org/en/latest/single-"
"file-bundles.html>`_, puedes hacerlo así como este:"

#: ../../source/install.rst:30
msgid ""
"Install Flatpak by following the instructions at https://flatpak.org/setup/."
msgstr ""
"Instala Flatpak siguiendo las instrucciones en https://flatpak.org/setup/."

#: ../../source/install.rst:31
msgid ""
"Add the Flathub repository by running ``flatpak remote-add --if-not-exists "
"flathub https://flathub.org/repo/flathub.flatpakrepo``. Even though you "
"won't be downloading OnionShare from Flathub, OnionShare depends on some "
"packages that are only available there."
msgstr ""
"Agrega el repositorio de Flathub ejecutando ``flatpak remote-add --if-not-"
"exists flathub https://flathub.org/repo/flathub.flatpakrepo``. Aunque no "
"descargará OnionShare desde Flathub, OnionShare depende de algunos paquetes "
"que solo están disponibles allí."

#: ../../source/install.rst:32
msgid ""
"Go to https://onionshare.org/dist/, choose the latest version of OnionShare, "
"and download the ``.flatpak`` and ``.flatpak.asc`` files."
msgstr ""
"Ve a https://onionshare.org/dist/, elige la última versión de OnionShare y "
"descarga los archivos ``.flatpak`` y ``.flatpak.asc``."

#: ../../source/install.rst:33
msgid ""
"Verify the PGP signature of the ``.flatpak`` file. See :ref:`verifying_sigs` "
"for more info."
>>>>>>> 294f4b4d
msgstr ""
"Verifica la firma PGP del archivo ``.flatpak``. Consulta "
":ref:`verifying_sigs` para obtener más información."

#: ../../source/install.rst:34
msgid ""
"Install the ``.flatpak`` file by running ``flatpak install OnionShare-"
<<<<<<< HEAD
"VERSION.flatpak``. Replace ``VERSION`` with the version number of the "
"file you downloaded."
=======
"VERSION.flatpak``. Replace ``VERSION`` with the version number of the file "
"you downloaded."
>>>>>>> 294f4b4d
msgstr ""
"Instala el archivo ``.flatpak`` ejecutando ``flatpak install OnionShare-"
"VERSION.flatpak``. Reemplaza ``VERSION`` con el número de la versión del "
"archivo que descargaste."

#: ../../source/install.rst:36
msgid "You can run OnionShare with: `flatpak run org.onionshare.OnionShare`."
<<<<<<< HEAD
msgstr "Puedes ejecutar OnionShare con: `flatpak run org.onionshare.OnionShare`."
=======
msgstr ""
"Puedes ejecutar OnionShare con: `flatpak run org.onionshare.OnionShare`."
>>>>>>> 294f4b4d

#: ../../source/install.rst:39
msgid "Manual Snapcraft Installation"
msgstr "Instalación manual de Snapcraft"

#: ../../source/install.rst:41
msgid ""
<<<<<<< HEAD
"If you'd like to install OnionShare manually with Snapcraft using the "
"PGP-signed Snapcraft package, you can do so like this:"
msgstr ""
"Si quieres instalar OnionShare manualmente con Snapcraft usando el "
"paquete Snapcraft firmado con PGP, puedes hacerlo así:"

#: ../../source/install.rst:43
msgid ""
"Install Snapcraft by following the instructions at "
"https://snapcraft.io/docs/installing-snapd."
msgstr ""
"Instala Snapcraft siguiendo las instrucciones de "
"https://snapcraft.io/docs/installing-snapd."

#: ../../source/install.rst:44
msgid ""
"Go to https://onionshare.org/dist/, choose the latest version of "
"OnionShare, and download the ``.snap`` and ``.snap.asc`` files."
msgstr ""
"Vete a https://onionshare.org/dist/, elije la última versión de "
"OnionShare y descarga los archivos ``.snap`` y ``.snap.asc``."

#: ../../source/install.rst:45
msgid ""
"Verify the PGP signature of the ``.snap`` file. See :ref:`verifying_sigs`"
" for more info."
msgstr ""
"Verifica la firma PGP del archivo ``.snap``. Consulta "
":ref:`verifying_sigs` para obtener más información."
=======
"If you'd like to install OnionShare manually with Snapcraft using the PGP-"
"signed Snapcraft package, you can do so like this:"
msgstr ""
"Si quieres instalar OnionShare manualmente con Snapcraft usando el paquete "
"Snapcraft firmado con PGP, puedes hacerlo así:"

#: ../../source/install.rst:43
msgid ""
"Install Snapcraft by following the instructions at https://snapcraft.io/docs/"
"installing-snapd."
msgstr ""
"Instala Snapcraft siguiendo las instrucciones de https://snapcraft.io/docs/"
"installing-snapd."

#: ../../source/install.rst:44
msgid ""
"Go to https://onionshare.org/dist/, choose the latest version of OnionShare, "
"and download the ``.snap`` and ``.snap.asc`` files."
msgstr ""
"Vete a https://onionshare.org/dist/, elije la última versión de OnionShare y "
"descarga los archivos ``.snap`` y ``.snap.asc``."

#: ../../source/install.rst:45
msgid ""
"Verify the PGP signature of the ``.snap`` file. See :ref:`verifying_sigs` "
"for more info."
msgstr ""
"Verifica la firma PGP del archivo ``.snap``. Consulta :ref:`verifying_sigs` "
"para obtener más información."
>>>>>>> 294f4b4d

#: ../../source/install.rst:46
msgid ""
"Install the ``.snap`` file by running ``snap install --dangerous "
<<<<<<< HEAD
"onionshare_VERSION_amd64.snap``. Replace ``VERSION`` with the version "
"number of the file you downloaded. Note that you must use `--dangerous` "
"because the package is not signed by the Snapcraft store, however you did"
" verify its PGP signature, so you know it's legitimate."
msgstr ""
"Instala el archivo ``.snap`` ejecutando ``snap install "
"--dangerousionsonshare_VERSION_amd64.snap``. Reemplaza ``VERSION`` con el"
" número de versión del archivo que descargaste. Ten en cuenta que debes "
"usar `--dangerous` porque el paquete no está firmado por la tienda de "
"Snapcraft, sin embargo, verificó tu firma PGP, por lo que sabe que es "
"legítimo."
=======
"onionshare_VERSION_amd64.snap``. Replace ``VERSION`` with the version number "
"of the file you downloaded. Note that you must use `--dangerous` because the "
"package is not signed by the Snapcraft store, however you did verify its PGP "
"signature, so you know it's legitimate."
msgstr ""
"Instala el archivo ``.snap`` ejecutando ``snap install "
"--dangerousionsonshare_VERSION_amd64.snap``. Reemplaza ``VERSION`` con el "
"número de versión del archivo que descargaste. Ten en cuenta que debes usar "
"`--dangerous` porque el paquete no está firmado por la tienda de Snapcraft, "
"sin embargo, verificó tu firma PGP, por lo que sabe que es legítimo."
>>>>>>> 294f4b4d

#: ../../source/install.rst:48
msgid "You can run OnionShare with: `snap run onionshare`."
msgstr "Puedes ejecutar OnionShare con: `snap run onionshare`."

#: ../../source/install.rst:53
msgid "Command-line only"
msgstr "Sólo línea de comandos"

#: ../../source/install.rst:55
msgid ""
"You can install just the command-line version of OnionShare on any "
"operating system using the Python package manager ``pip``. :ref:`cli` has"
" more info."
msgstr ""
"Puedes instalar sólo la versión de línea de comandos de OnionShare en "
"cualquier sistema operativo utilizando el gestor de paquetes de Python "
"``pip``. :ref:`cli` tiene más información."

#: ../../source/install.rst:60
msgid "Verifying PGP signatures"
msgstr "Verificar firmas PGP"

#: ../../source/install.rst:62
msgid ""
"You can verify that the package you download is legitimate and hasn't "
"been tampered with by verifying its PGP signature. For Windows and macOS,"
" this step is optional and provides defense in depth: the OnionShare "
"binaries include operating system-specific signatures, and you can just "
"rely on those alone if you'd like."
msgstr ""
"Puedes verificar que el paquete que descargaste sea legítimo y no haya "
"sido manipulado al verificar su firma PGP. Para Windows y macOS, este "
"paso es opcional, y provee defensa en profundidad: los ejecutables "
"OnionShare incluyen firmas específicas del sistema operativo, y puedes "
"confiar solo en ellas si así lo prefieres."

#: ../../source/install.rst:66
msgid "Signing key"
msgstr "Clave de firma"

#: ../../source/install.rst:68
msgid ""
"Packages are signed by Micah Lee, the core developer, using his PGP "
"public key with fingerprint ``927F419D7EC82C2F149C1BD1403C2657CD994F73``."
" You can download Micah's key `from the keys.openpgp.org keyserver "
"<https://keys.openpgp.org/vks/v1/by-"
"fingerprint/927F419D7EC82C2F149C1BD1403C2657CD994F73>`_."
msgstr ""
"Los paquetes están firmados por Micah Lee, el desarrollador principal, "
"usando su clave pública PGP con huella digital "
"``927F419D7EC82C2F149C1BD1403C2657CD994F73``. Puedes descargar la clave "
"de Micah `desde el servidor de llaves keys.openpgp.org "
"<https://keys.openpgp.org/vks/v1/by-"
"fingerprint/927F419D7EC82C2F149C1BD1403C2657CD994F73>`_."

#: ../../source/install.rst:71
msgid ""
"You must have GnuPG installed to verify signatures. For macOS you "
"probably want `GPGTools <https://gpgtools.org/>`_, and for Windows you "
"probably want `Gpg4win <https://www.gpg4win.org/>`_."
msgstr ""
"Para verificar firmas, debes tener GnuPG instalado. Para macOS "
"probablemente quieras `GPGTools <https://gpgtools.org/>`_, y para "
"Windows, `Gpg4win <https://www.gpg4win.org/>`_."

#: ../../source/install.rst:74
msgid "Signatures"
msgstr "Firmas"

#: ../../source/install.rst:76
<<<<<<< HEAD
#, fuzzy
=======
>>>>>>> 294f4b4d
msgid ""
"You can find the signatures (as ``.asc`` files), as well as Windows, "
"macOS, Flatpak, Snap, and source packages, at "
"https://onionshare.org/dist/ in the folders named for each version of "
"OnionShare. You can also find them on the `GitHub Releases page "
"<https://github.com/onionshare/onionshare/releases>`_."
msgstr ""
"Puedes encontrar las firmas (archivos ``.asc``), como así también los "
"paquetes para Windows, macOS, Flatpak, Snap y el código fuente, en "
"https://onionshare.org/dist/ en las carpetas nombradas por cada versión "
"de OnionShare. También puedes encontrarlas en la `página de Lanzamientos "
"de GitHub <https://github.com/micahflee/onionshare/releases>`_."

#: ../../source/install.rst:80
msgid "Verifying"
msgstr "Verificando"

#: ../../source/install.rst:82
<<<<<<< HEAD
#, fuzzy
msgid ""
"Once you have imported Micah's public key into your GnuPG keychain, "
"downloaded the binary and ``.asc`` signature, you can verify the binary "
"in a terminal like this:"
msgstr ""
"Una vez que hayas importado la clave pública de Micah en tu llavero "
"GnuPG, descargado el binario y la firma ``.asc``, puedes verificar el "
"binario para macOS en un terminal de la siguiente manera::"

#: ../../source/install.rst:84
msgid "For Windows::"
msgstr ""

#: ../../source/install.rst:88
msgid "For macOS::"
msgstr ""

#: ../../source/install.rst:92
#, fuzzy
msgid "For Linux::"
msgstr "Linux"

#: ../../source/install.rst:98
msgid "and for the source file::"
msgstr ""

#: ../../source/install.rst:102
msgid "The expected output looks like this::"
msgstr "La salida esperada se parece a esta::"

#: ../../source/install.rst:112
#, fuzzy
msgid ""
"If you don't see ``Good signature from``, there might be a problem with "
"the integrity of the file (malicious or otherwise), and you should not "
"install the package."
msgstr ""
"Si no ves ``Good signature from``, puede haber un problema con la "
"integridad del archivo (malicioso o no), y no deberías instalar el "
"paquete. (El ``WARNING:`` mostrado arriba, no es un problema con el "
"paquete, sólo significa que no has definido un nivel de \"confianza\" de "
"la clave PGP de Micah (el desarrollador del núcleo))"

#: ../../source/install.rst:114
#, fuzzy
=======
msgid ""
"Once you have imported Micah's public key into your GnuPG keychain, "
"downloaded the binary and ``.asc`` signature, you can verify the binary for "
"macOS in a terminal like this::"
msgstr ""
"Una vez que hayas importado la clave pública de Micah en tu llavero GnuPG, "
"descargado el binario y la firma ``.asc``, puedes verificar el binario para "
"macOS en un terminal de la siguiente manera::"

#: ../../source/install.rst:86
msgid "Or for Windows, in a command-prompt like this::"
msgstr "O para Windows en una línea de comando como sigue::"

#: ../../source/install.rst:90
msgid "The expected output looks like this::"
msgstr "La salida esperada se parece a esta::"

#: ../../source/install.rst:102
>>>>>>> 294f4b4d
msgid ""
"The ``WARNING:`` shown above, is not a problem with the package, it only "
"means you haven't defined a level of \"trust\" of Micah's (the core "
"developer) PGP key."
msgstr ""
"Si no ves ``Good signature from``, puede haber un problema con la "
"integridad del archivo (malicioso o no), y no deberías instalar el "
"paquete. (El ``WARNING:`` mostrado arriba, no es un problema con el "
"paquete, sólo significa que no has definido un nivel de \"confianza\" de "
"la clave PGP de Micah (el desarrollador del núcleo))"

<<<<<<< HEAD
#: ../../source/install.rst:116
msgid ""
"If you want to learn more about verifying PGP signatures, the guides for "
"`Qubes OS <https://www.qubes-os.org/security/verifying-signatures/>`_ and"
" the `Tor Project <https://support.torproject.org/tbb/how-to-verify-"
"signature/>`_ may be useful."
msgstr ""
"Si quieres aprender más acerca de la verificación de firmas PGP, las "
"guías para `Qubes OS <https://www.qubes-os.org/security/verifying-"
"signatures/>`_ y el `Tor Project <https://support.torproject.org/tbb/how-"
"to-verify-signature/>`_ podrían ser útiles."
=======
#: ../../source/install.rst:104
msgid ""
"If you want to learn more about verifying PGP signatures, the guides for "
"`Qubes OS <https://www.qubes-os.org/security/verifying-signatures/>`_ and "
"the `Tor Project <https://support.torproject.org/tbb/how-to-verify-signature/"
">`_ may be useful."
msgstr ""
"Si quieres aprender más acerca de la verificación de firmas PGP, las guías "
"para `Qubes OS <https://www.qubes-os.org/security/verifying-signatures/>`_ y "
"el `Tor Project <https://support.torproject.org/tbb/how-to-verify-signature/"
">`_ podrían ser útiles."
>>>>>>> 294f4b4d

#~ msgid "For added security, see :ref:`verifying_sigs`."
#~ msgstr "Para mayor seguridad, lee :ref:`verifying_sigs`."

#~ msgid ""
<<<<<<< HEAD
#~ "There are various ways to install "
#~ "OnionShare for Linux, but the "
#~ "recommended way is to use the "
#~ "Flatpak package. Flatpak ensures that "
#~ "you'll always use the most latest "
#~ "dependencies and run OnionShare inside "
#~ "of a sandbox."
#~ msgstr ""
#~ "Hay varias formas de instalar OnionShare"
#~ " en Linux, pero recomendamos utilizar "
#~ "el paquete Flatpak. Flatpak garantiza "
#~ "que las dependencias serán siempre las"
#~ " más recientes y ejecutará OnionShare "
#~ "dentro de un contenedor aislado."

#~ msgid ""
#~ "Make sure you have ``flatpak`` installed"
#~ " and the Flathub repository added by"
#~ " following `these instructions "
#~ "<https://flatpak.org/setup/>`_ for your Linux "
#~ "distribution."
#~ msgstr ""
#~ "Instala ``flatpak`` y añade el "
#~ "repositorio Flathub siguiendo `estas "
#~ "instrucciones <https://flatpak.org/setup/>`_ para tu"
#~ " distribución Linux."

#~ msgid ""
#~ "You can verify that the Windows, "
#~ "macOS, or source package you download"
#~ " is legitimate and hasn't been "
#~ "tampered with by verifying its PGP "
#~ "signature. For Windows and macOS, this"
#~ " step is optional and provides "
#~ "defense in depth: the installers also"
#~ " include their operating system-specific"
#~ " signatures, and you can just rely"
#~ " on those alone if you'd like."
#~ msgstr ""
#~ "Puedes asegurate de que el paquete "
#~ "con el código fuente, el de "
#~ "Windows o el de macOS que "
#~ "descargaste es correcto y no ha "
#~ "sido manipulado verificando su firma "
#~ "PGP. Para Windows y macOS este "
#~ "paso es opcional, y provee defensa "
#~ "en profundidad: los instaladores también "
#~ "incluyen sus firmas específicas del "
#~ "sistema operativo, y puedes confiar solo"
#~ " en ellas si así lo deseas."

#~ msgid ""
#~ "Windows, macOS, and source packaged are"
#~ " signed by Micah Lee, the core "
#~ "developer, using his PGP public key "
#~ "with fingerprint "
#~ "``927F419D7EC82C2F149C1BD1403C2657CD994F73``. You can "
#~ "download Micah's key `from the "
#~ "keys.openpgp.org keyserver "
#~ "<https://keys.openpgp.org/vks/v1/by-"
#~ "fingerprint/927F419D7EC82C2F149C1BD1403C2657CD994F73>`_."
#~ msgstr ""
#~ "Los paquetes para Windows, macOS, y "
#~ "el código fuente están firmados por "
#~ "Micah Lee, el desarrollador principal, "
#~ "usando su clave PGP pública con "
#~ "huella digital "
#~ "``927F419D7EC82C2F149C1BD1403C2657CD994F73``. Puedes "
#~ "descargar la clave de Micah `desde "
#~ "el servidor de claves keys.openpgp.org "
=======
#~ "There are various ways to install OnionShare for Linux, but the "
#~ "recommended way is to use the Flatpak package. Flatpak ensures that "
#~ "you'll always use the most latest dependencies and run OnionShare inside "
#~ "of a sandbox."
#~ msgstr ""
#~ "Hay varias formas de instalar OnionShare en Linux, pero recomendamos "
#~ "utilizar el paquete Flatpak. Flatpak garantiza que las dependencias serán "
#~ "siempre las más recientes y ejecutará OnionShare dentro de un contenedor "
#~ "aislado."

#~ msgid ""
#~ "Make sure you have ``flatpak`` installed and the Flathub repository added "
#~ "by following `these instructions <https://flatpak.org/setup/>`_ for your "
#~ "Linux distribution."
#~ msgstr ""
#~ "Instala ``flatpak`` y añade el repositorio Flathub siguiendo `estas "
#~ "instrucciones <https://flatpak.org/setup/>`_ para tu distribución Linux."

#~ msgid ""
#~ "You can verify that the Windows, macOS, or source package you download is "
#~ "legitimate and hasn't been tampered with by verifying its PGP signature. "
#~ "For Windows and macOS, this step is optional and provides defense in "
#~ "depth: the installers also include their operating system-specific "
#~ "signatures, and you can just rely on those alone if you'd like."
#~ msgstr ""
#~ "Puedes asegurate de que el paquete con el código fuente, el de Windows o "
#~ "el de macOS que descargaste es correcto y no ha sido manipulado "
#~ "verificando su firma PGP. Para Windows y macOS este paso es opcional, y "
#~ "provee defensa en profundidad: los instaladores también incluyen sus "
#~ "firmas específicas del sistema operativo, y puedes confiar solo en ellas "
#~ "si así lo deseas."

#~ msgid ""
#~ "Windows, macOS, and source packaged are signed by Micah Lee, the core "
#~ "developer, using his PGP public key with fingerprint "
#~ "``927F419D7EC82C2F149C1BD1403C2657CD994F73``. You can download Micah's "
#~ "key `from the keys.openpgp.org keyserver <https://keys.openpgp.org/vks/v1/"
#~ "by-fingerprint/927F419D7EC82C2F149C1BD1403C2657CD994F73>`_."
#~ msgstr ""
#~ "Los paquetes para Windows, macOS, y el código fuente están firmados por "
#~ "Micah Lee, el desarrollador principal, usando su clave PGP pública con "
#~ "huella digital ``927F419D7EC82C2F149C1BD1403C2657CD994F73``. Puedes "
#~ "descargar la clave de Micah `desde el servidor de claves keys.openpgp.org "
>>>>>>> 294f4b4d
#~ "<https://keys.openpgp.org/vks/v1/by-"
#~ "fingerprint/927F419D7EC82C2F149C1BD1403C2657CD994F73>`_."

#~ msgid "Install in Linux"
<<<<<<< HEAD
#~ msgstr "Instalar en Linux"

#~ msgid "Or for Windows, in a command-prompt like this::"
#~ msgstr "O para Windows en una línea de comando como sigue::"
=======
#~ msgstr "Instalar en Linux"
>>>>>>> 294f4b4d
<|MERGE_RESOLUTION|>--- conflicted
+++ resolved
@@ -7,11 +7,7 @@
 msgstr ""
 "Project-Id-Version: OnionShare 2.3\n"
 "Report-Msgid-Bugs-To: onionshare-dev@lists.riseup.net\n"
-<<<<<<< HEAD
 "POT-Creation-Date: 2023-09-05 11:51-0700\n"
-=======
-"POT-Creation-Date: 2023-06-06 13:07+0200\n"
->>>>>>> 294f4b4d
 "PO-Revision-Date: 2023-06-07 16:33+0000\n"
 "Last-Translator: gallegonovato <fran-carro@hotmail.es>\n"
 "Language: es\n"
@@ -20,13 +16,7 @@
 "MIME-Version: 1.0\n"
 "Content-Type: text/plain; charset=UTF-8\n"
 "Content-Transfer-Encoding: 8bit\n"
-<<<<<<< HEAD
 "Generated-By: Babel 2.12.1\n"
-=======
-"Plural-Forms: nplurals=2; plural=n != 1;\n"
-"X-Generator: Weblate 4.18-dev\n"
-"Generated-By: Babel 2.9.1\n"
->>>>>>> 294f4b4d
 
 #: ../../source/install.rst:2
 msgid "Installation"
@@ -97,7 +87,6 @@
 #: ../../source/install.rst:28
 msgid ""
 "If you'd like to install OnionShare manually with Flatpak using the PGP-"
-<<<<<<< HEAD
 "signed `single-file bundle <https://docs.flatpak.org/en/latest/single-"
 "file-bundles.html>`_, you can do so like this:"
 msgstr ""
@@ -105,7 +94,7 @@
 "de un solo archivo firmado por PGP <https://docs.flatpak.org/en/latest"
 "/single-file-bundles.html>`_, puedes hacerlo así como este:"
 
-#: ../../source/install.rst:30
+#: ../../source/install.rst:55
 msgid ""
 "Install Flatpak by following the instructions at "
 "https://flatpak.org/setup/."
@@ -135,45 +124,6 @@
 msgid ""
 "Verify the PGP signature of the ``.flatpak`` file. See "
 ":ref:`verifying_sigs` for more info."
-=======
-"signed `single-file bundle <https://docs.flatpak.org/en/latest/single-file-"
-"bundles.html>`_, you can do so like this:"
-msgstr ""
-"Si deseas instalar OnionShare manualmente con Flatpak usando el `paquete de "
-"un solo archivo firmado por PGP <https://docs.flatpak.org/en/latest/single-"
-"file-bundles.html>`_, puedes hacerlo así como este:"
-
-#: ../../source/install.rst:30
-msgid ""
-"Install Flatpak by following the instructions at https://flatpak.org/setup/."
-msgstr ""
-"Instala Flatpak siguiendo las instrucciones en https://flatpak.org/setup/."
-
-#: ../../source/install.rst:31
-msgid ""
-"Add the Flathub repository by running ``flatpak remote-add --if-not-exists "
-"flathub https://flathub.org/repo/flathub.flatpakrepo``. Even though you "
-"won't be downloading OnionShare from Flathub, OnionShare depends on some "
-"packages that are only available there."
-msgstr ""
-"Agrega el repositorio de Flathub ejecutando ``flatpak remote-add --if-not-"
-"exists flathub https://flathub.org/repo/flathub.flatpakrepo``. Aunque no "
-"descargará OnionShare desde Flathub, OnionShare depende de algunos paquetes "
-"que solo están disponibles allí."
-
-#: ../../source/install.rst:32
-msgid ""
-"Go to https://onionshare.org/dist/, choose the latest version of OnionShare, "
-"and download the ``.flatpak`` and ``.flatpak.asc`` files."
-msgstr ""
-"Ve a https://onionshare.org/dist/, elige la última versión de OnionShare y "
-"descarga los archivos ``.flatpak`` y ``.flatpak.asc``."
-
-#: ../../source/install.rst:33
-msgid ""
-"Verify the PGP signature of the ``.flatpak`` file. See :ref:`verifying_sigs` "
-"for more info."
->>>>>>> 294f4b4d
 msgstr ""
 "Verifica la firma PGP del archivo ``.flatpak``. Consulta "
 ":ref:`verifying_sigs` para obtener más información."
@@ -181,13 +131,8 @@
 #: ../../source/install.rst:34
 msgid ""
 "Install the ``.flatpak`` file by running ``flatpak install OnionShare-"
-<<<<<<< HEAD
 "VERSION.flatpak``. Replace ``VERSION`` with the version number of the "
 "file you downloaded."
-=======
-"VERSION.flatpak``. Replace ``VERSION`` with the version number of the file "
-"you downloaded."
->>>>>>> 294f4b4d
 msgstr ""
 "Instala el archivo ``.flatpak`` ejecutando ``flatpak install OnionShare-"
 "VERSION.flatpak``. Reemplaza ``VERSION`` con el número de la versión del "
@@ -195,12 +140,7 @@
 
 #: ../../source/install.rst:36
 msgid "You can run OnionShare with: `flatpak run org.onionshare.OnionShare`."
-<<<<<<< HEAD
 msgstr "Puedes ejecutar OnionShare con: `flatpak run org.onionshare.OnionShare`."
-=======
-msgstr ""
-"Puedes ejecutar OnionShare con: `flatpak run org.onionshare.OnionShare`."
->>>>>>> 294f4b4d
 
 #: ../../source/install.rst:39
 msgid "Manual Snapcraft Installation"
@@ -208,7 +148,6 @@
 
 #: ../../source/install.rst:41
 msgid ""
-<<<<<<< HEAD
 "If you'd like to install OnionShare manually with Snapcraft using the "
 "PGP-signed Snapcraft package, you can do so like this:"
 msgstr ""
@@ -238,42 +177,10 @@
 msgstr ""
 "Verifica la firma PGP del archivo ``.snap``. Consulta "
 ":ref:`verifying_sigs` para obtener más información."
-=======
-"If you'd like to install OnionShare manually with Snapcraft using the PGP-"
-"signed Snapcraft package, you can do so like this:"
-msgstr ""
-"Si quieres instalar OnionShare manualmente con Snapcraft usando el paquete "
-"Snapcraft firmado con PGP, puedes hacerlo así:"
-
-#: ../../source/install.rst:43
-msgid ""
-"Install Snapcraft by following the instructions at https://snapcraft.io/docs/"
-"installing-snapd."
-msgstr ""
-"Instala Snapcraft siguiendo las instrucciones de https://snapcraft.io/docs/"
-"installing-snapd."
-
-#: ../../source/install.rst:44
-msgid ""
-"Go to https://onionshare.org/dist/, choose the latest version of OnionShare, "
-"and download the ``.snap`` and ``.snap.asc`` files."
-msgstr ""
-"Vete a https://onionshare.org/dist/, elije la última versión de OnionShare y "
-"descarga los archivos ``.snap`` y ``.snap.asc``."
-
-#: ../../source/install.rst:45
-msgid ""
-"Verify the PGP signature of the ``.snap`` file. See :ref:`verifying_sigs` "
-"for more info."
-msgstr ""
-"Verifica la firma PGP del archivo ``.snap``. Consulta :ref:`verifying_sigs` "
-"para obtener más información."
->>>>>>> 294f4b4d
 
 #: ../../source/install.rst:46
 msgid ""
 "Install the ``.snap`` file by running ``snap install --dangerous "
-<<<<<<< HEAD
 "onionshare_VERSION_amd64.snap``. Replace ``VERSION`` with the version "
 "number of the file you downloaded. Note that you must use `--dangerous` "
 "because the package is not signed by the Snapcraft store, however you did"
@@ -285,18 +192,6 @@
 "usar `--dangerous` porque el paquete no está firmado por la tienda de "
 "Snapcraft, sin embargo, verificó tu firma PGP, por lo que sabe que es "
 "legítimo."
-=======
-"onionshare_VERSION_amd64.snap``. Replace ``VERSION`` with the version number "
-"of the file you downloaded. Note that you must use `--dangerous` because the "
-"package is not signed by the Snapcraft store, however you did verify its PGP "
-"signature, so you know it's legitimate."
-msgstr ""
-"Instala el archivo ``.snap`` ejecutando ``snap install "
-"--dangerousionsonshare_VERSION_amd64.snap``. Reemplaza ``VERSION`` con el "
-"número de versión del archivo que descargaste. Ten en cuenta que debes usar "
-"`--dangerous` porque el paquete no está firmado por la tienda de Snapcraft, "
-"sin embargo, verificó tu firma PGP, por lo que sabe que es legítimo."
->>>>>>> 294f4b4d
 
 #: ../../source/install.rst:48
 msgid "You can run OnionShare with: `snap run onionshare`."
@@ -368,10 +263,7 @@
 msgstr "Firmas"
 
 #: ../../source/install.rst:76
-<<<<<<< HEAD
 #, fuzzy
-=======
->>>>>>> 294f4b4d
 msgid ""
 "You can find the signatures (as ``.asc`` files), as well as Windows, "
 "macOS, Flatpak, Snap, and source packages, at "
@@ -390,7 +282,6 @@
 msgstr "Verificando"
 
 #: ../../source/install.rst:82
-<<<<<<< HEAD
 #, fuzzy
 msgid ""
 "Once you have imported Micah's public key into your GnuPG keychain, "
@@ -437,26 +328,6 @@
 
 #: ../../source/install.rst:114
 #, fuzzy
-=======
-msgid ""
-"Once you have imported Micah's public key into your GnuPG keychain, "
-"downloaded the binary and ``.asc`` signature, you can verify the binary for "
-"macOS in a terminal like this::"
-msgstr ""
-"Una vez que hayas importado la clave pública de Micah en tu llavero GnuPG, "
-"descargado el binario y la firma ``.asc``, puedes verificar el binario para "
-"macOS en un terminal de la siguiente manera::"
-
-#: ../../source/install.rst:86
-msgid "Or for Windows, in a command-prompt like this::"
-msgstr "O para Windows en una línea de comando como sigue::"
-
-#: ../../source/install.rst:90
-msgid "The expected output looks like this::"
-msgstr "La salida esperada se parece a esta::"
-
-#: ../../source/install.rst:102
->>>>>>> 294f4b4d
 msgid ""
 "The ``WARNING:`` shown above, is not a problem with the package, it only "
 "means you haven't defined a level of \"trust\" of Micah's (the core "
@@ -468,7 +339,6 @@
 "paquete, sólo significa que no has definido un nivel de \"confianza\" de "
 "la clave PGP de Micah (el desarrollador del núcleo))"
 
-<<<<<<< HEAD
 #: ../../source/install.rst:116
 msgid ""
 "If you want to learn more about verifying PGP signatures, the guides for "
@@ -480,25 +350,11 @@
 "guías para `Qubes OS <https://www.qubes-os.org/security/verifying-"
 "signatures/>`_ y el `Tor Project <https://support.torproject.org/tbb/how-"
 "to-verify-signature/>`_ podrían ser útiles."
-=======
-#: ../../source/install.rst:104
-msgid ""
-"If you want to learn more about verifying PGP signatures, the guides for "
-"`Qubes OS <https://www.qubes-os.org/security/verifying-signatures/>`_ and "
-"the `Tor Project <https://support.torproject.org/tbb/how-to-verify-signature/"
-">`_ may be useful."
-msgstr ""
-"Si quieres aprender más acerca de la verificación de firmas PGP, las guías "
-"para `Qubes OS <https://www.qubes-os.org/security/verifying-signatures/>`_ y "
-"el `Tor Project <https://support.torproject.org/tbb/how-to-verify-signature/"
-">`_ podrían ser útiles."
->>>>>>> 294f4b4d
 
 #~ msgid "For added security, see :ref:`verifying_sigs`."
 #~ msgstr "Para mayor seguridad, lee :ref:`verifying_sigs`."
 
 #~ msgid ""
-<<<<<<< HEAD
 #~ "There are various ways to install "
 #~ "OnionShare for Linux, but the "
 #~ "recommended way is to use the "
@@ -569,60 +425,11 @@
 #~ "``927F419D7EC82C2F149C1BD1403C2657CD994F73``. Puedes "
 #~ "descargar la clave de Micah `desde "
 #~ "el servidor de claves keys.openpgp.org "
-=======
-#~ "There are various ways to install OnionShare for Linux, but the "
-#~ "recommended way is to use the Flatpak package. Flatpak ensures that "
-#~ "you'll always use the most latest dependencies and run OnionShare inside "
-#~ "of a sandbox."
-#~ msgstr ""
-#~ "Hay varias formas de instalar OnionShare en Linux, pero recomendamos "
-#~ "utilizar el paquete Flatpak. Flatpak garantiza que las dependencias serán "
-#~ "siempre las más recientes y ejecutará OnionShare dentro de un contenedor "
-#~ "aislado."
-
-#~ msgid ""
-#~ "Make sure you have ``flatpak`` installed and the Flathub repository added "
-#~ "by following `these instructions <https://flatpak.org/setup/>`_ for your "
-#~ "Linux distribution."
-#~ msgstr ""
-#~ "Instala ``flatpak`` y añade el repositorio Flathub siguiendo `estas "
-#~ "instrucciones <https://flatpak.org/setup/>`_ para tu distribución Linux."
-
-#~ msgid ""
-#~ "You can verify that the Windows, macOS, or source package you download is "
-#~ "legitimate and hasn't been tampered with by verifying its PGP signature. "
-#~ "For Windows and macOS, this step is optional and provides defense in "
-#~ "depth: the installers also include their operating system-specific "
-#~ "signatures, and you can just rely on those alone if you'd like."
-#~ msgstr ""
-#~ "Puedes asegurate de que el paquete con el código fuente, el de Windows o "
-#~ "el de macOS que descargaste es correcto y no ha sido manipulado "
-#~ "verificando su firma PGP. Para Windows y macOS este paso es opcional, y "
-#~ "provee defensa en profundidad: los instaladores también incluyen sus "
-#~ "firmas específicas del sistema operativo, y puedes confiar solo en ellas "
-#~ "si así lo deseas."
-
-#~ msgid ""
-#~ "Windows, macOS, and source packaged are signed by Micah Lee, the core "
-#~ "developer, using his PGP public key with fingerprint "
-#~ "``927F419D7EC82C2F149C1BD1403C2657CD994F73``. You can download Micah's "
-#~ "key `from the keys.openpgp.org keyserver <https://keys.openpgp.org/vks/v1/"
-#~ "by-fingerprint/927F419D7EC82C2F149C1BD1403C2657CD994F73>`_."
-#~ msgstr ""
-#~ "Los paquetes para Windows, macOS, y el código fuente están firmados por "
-#~ "Micah Lee, el desarrollador principal, usando su clave PGP pública con "
-#~ "huella digital ``927F419D7EC82C2F149C1BD1403C2657CD994F73``. Puedes "
-#~ "descargar la clave de Micah `desde el servidor de claves keys.openpgp.org "
->>>>>>> 294f4b4d
 #~ "<https://keys.openpgp.org/vks/v1/by-"
 #~ "fingerprint/927F419D7EC82C2F149C1BD1403C2657CD994F73>`_."
 
 #~ msgid "Install in Linux"
-<<<<<<< HEAD
 #~ msgstr "Instalar en Linux"
 
 #~ msgid "Or for Windows, in a command-prompt like this::"
 #~ msgstr "O para Windows en una línea de comando como sigue::"
-=======
-#~ msgstr "Instalar en Linux"
->>>>>>> 294f4b4d
