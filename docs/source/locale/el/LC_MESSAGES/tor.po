# SOME DESCRIPTIVE TITLE.
# Copyright (C) Micah Lee, et al.
# This file is distributed under the same license as the OnionShare package.
# FIRST AUTHOR <EMAIL@ADDRESS>, 2020.
#
msgid ""
msgstr ""
"Project-Id-Version: OnionShare 2.3\n"
"Report-Msgid-Bugs-To: onionshare-dev@lists.riseup.net\n"
<<<<<<< HEAD
"POT-Creation-Date: 2022-07-04 17:16-0400\n"
"PO-Revision-Date: 2022-01-20 11:57+0000\n"
=======
"POT-Creation-Date: 2022-03-31 16:26+1100\n"
"PO-Revision-Date: 2022-07-15 06:20+0000\n"
>>>>>>> 6b804354
"Last-Translator: george kitsoukakis <norhorn@gmail.com>\n"
"Language-Team: el <LL@li.org>\n"
<<<<<<< HEAD
"Plural-Forms: nplurals=2; plural=n != 1;\n"
"MIME-Version: 1.0\n"
"Content-Type: text/plain; charset=utf-8\n"
"Content-Transfer-Encoding: 8bit\n"
"Generated-By: Babel 2.10.3\n"
=======
"Language: el\n"
"MIME-Version: 1.0\n"
"Content-Type: text/plain; charset=utf-8\n"
"Content-Transfer-Encoding: 8bit\n"
"Plural-Forms: nplurals=2; plural=n != 1;\n"
"X-Generator: Weblate 4.14-dev\n"
"Generated-By: Babel 2.9.1\n"
>>>>>>> 6b804354

#: ../../source/tor.rst:2
msgid "Connecting to Tor"
msgstr "Σύνδεση στο Tor"

<<<<<<< HEAD
#: ../../source/tor.rst:4
msgid ""
"When OnionShare starts, it will show you a screen asking you to connect "
"to the Tor network."
msgstr ""

#: ../../source/tor.rst:8
=======
#: ../../source/tor.rst:6
>>>>>>> 6b804354
msgid ""
"You can toggle on the switch \"Connect to Tor automatically\" before "
"clicking \"Connect to Tor\". This means that next time OnionShare starts,"
" it will automatically connect with its Tor connection settings from the "
"last session, instead of presenting you with the connection options. If "
"the connection fails, you can still try bridges or reconfigure Tor via "
"the \"Network Settings\" button."
msgstr ""
<<<<<<< HEAD
=======
"Επιλέξτε τον τρόπο σύνδεσης του OnionShare με το Tor, κάνοντας κλικ στις "
"ρυθμίσεις δικτύου από την οθόνη καλωσορίσματος ή από το εικονίδιο Tor κάτω "
"δεξιά στο παράθυρο του OnionShare για να ανοίξει η καρτέλα ρυθμίσεων του Tor."
>>>>>>> 6b804354

#: ../../source/tor.rst:11
msgid ""
"You can click \"Connect to Tor\" to begin the connection process. If "
"there are no problems with your network, including any attempts to block "
"your access to the Tor network, this should hopefully work the first "
"time."
msgstr ""

#: ../../source/tor.rst:13
msgid ""
"Or, if you want to manually configure Bridges or other Tor settings "
"before you connect, you can click \"Network Settings\"."
msgstr ""

#: ../../source/tor.rst:16
msgid "Automatic censorship circumvention"
msgstr ""

#: ../../source/tor.rst:18
msgid ""
"When you click \"Connect to Tor\", if OnionShare fails to connect, it "
"might be because Tor is censored in your country or on your local "
"network."
msgstr ""

#: ../../source/tor.rst:20
msgid "If this occurs, you will have these choices:"
msgstr ""

#: ../../source/tor.rst:22
msgid "Try again without a bridge"
msgstr ""

#: ../../source/tor.rst:23
msgid "Automatically determine my country from my IP address for bridge settings"
msgstr ""

#: ../../source/tor.rst:24
msgid "Manually select my country for bridge settings"
msgstr ""

#: ../../source/tor.rst:28
msgid ""
"If you choose the \"Try again without a bridge\" option, OnionShare will "
"retry connecting to Tor like normal, without attempting to bypass "
"censorship."
msgstr ""

#: ../../source/tor.rst:30
msgid ""
"The other two options will attempt to automatically bypass censorship "
"using Tor bridges. If your network provider is blocking access to the Tor"
" network, you can hopefully still connect to a Tor bridge, which will "
"then connect you to the Tor network, circumventing the censorship. Both "
"of these options use the Tor Project's Censorship Circumvention API to "
"provide you with bridge settings that should work for you. OnionShare "
"will temporarily use the `Meek "
"<https://gitlab.torproject.org/legacy/trac/-/wikis/doc/meek/>`_ domain-"
"fronting proxy to make a non-Tor connection from your computer to Tor's "
"Censorship Circumvention API. The Meek proxy hides the fact that you are "
"trying to find a way to connect to Tor."
msgstr ""

#: ../../source/tor.rst:36
msgid ""
"If you choose \"Automatically determine my country from my IP address for"
" bridge settings\", the Censorship Circumvention API will consider your "
"IP address (yes, your real IP address) to determine what country you "
"might reside in. Based on the country information, the API will try to "
"automatically find bridges that suit your location."
msgstr ""

#: ../../source/tor.rst:41
msgid ""
"If you choose \"Manually select my country for bridge settings\", the "
"Censorship API will find the bridges that suit the country that you "
"specified."
msgstr ""

#: ../../source/tor.rst:46
msgid "How automatic censorship circumvention works"
msgstr ""

#: ../../source/tor.rst:48
msgid ""
"If the Censorship Circumvention API finds bridges that it believes will "
"suit you, OnionShare will try to reconnect to Tor using those bridges. If"
" the API does not find any bridges for your location, OnionShare will ask"
" the API for \"fallback\" options, and then try to reconnect using those."
msgstr ""

#: ../../source/tor.rst:50
msgid ""
"If for some reason OnionShare fails to connect to the Censorship API "
"itself, or if the API returns an error message, OnionShare will attempt "
"to use the obfs4 built-in bridges."
msgstr ""

#: ../../source/tor.rst:52
msgid ""
"It's important to note that the requests to the Censorship Circumvention "
"API do not go over the Tor network (because if you could connect to Tor "
"already, you wouldn't need to connect to the API)."
msgstr ""

#: ../../source/tor.rst:54
msgid ""
"Even though it's hard for an adversary to discover where the Meek request"
" is going, this may still be risky for some users. Therefore, it is an "
"opt-in feature. The use of Meek and non-torified network requests are "
"limited only to making one or two requests to the Censorship "
"Circumvention API. Then Meek is stopped, and all further network requests"
" happen over the Tor network."
msgstr ""

#: ../../source/tor.rst:56
msgid ""
"If you are uncomfortable with making a request that doesn't go over the "
"Tor network, you can click \"Network Settings\" (or the Settings icon in "
"the bottom right corner, followed by the Tor Settings tab in the screen "
"that appears), and manually configure bridges. After you save any bridge "
"settings, OnionShare will try to reconnect using those bridges."
msgstr ""

#: ../../source/tor.rst:59
msgid "Manually configure Tor settings"
msgstr ""

#: ../../source/tor.rst:61
msgid ""
"You can get to the Tor settings by clicking \"Network Settings\" on the "
"welcome screen, or by clicking the \"⚙\" icon in the bottom-right corner "
"of the application, and then switch to the Tor Settings tab in the screen"
" that appears."
msgstr ""

#: ../../source/tor.rst:65
msgid ""
"Here are the different ways you can configure OnionShare to connect to "
"Tor:"
msgstr ""

#: ../../source/tor.rst:68
msgid "Use the Tor version built into OnionShare"
msgstr "Χρήση της έκδοσης Tor στο OnioShare"

#: ../../source/tor.rst:70
msgid ""
"This is the default, simplest and most reliable way that OnionShare "
"connects to Tor. For this reason, it's recommended for most users."
msgstr ""
"Ο προεπιλεγμένος, απλούστερος και συχνότερος τρόπος σύνδεσης του "
"OnionShare με το Tor, όπου προτείνεται για τους περισσότερους χρήστες."

#: ../../source/tor.rst:73
msgid ""
"When you open OnionShare, it launches an already configured ``tor`` "
"process in the background for OnionShare to use. It doesn't interfere "
"with other ``tor`` processes on your computer, so you can use the Tor "
"Browser or the system ``tor`` on their own."
msgstr ""
"Με την έναρξη του OnionShare, ξεκινά στο παρασκήνιο η προρυθμισμένη "
"υπηρεσία του ``tor``. Δεν συνεργάζεται σε άλλες διαδικασίες ``tor`` του "
"υπολογιστή σας, οπότε μπορείτε να χρησιμοποιήσετε το Tor Browser ή το "
"σύστημα ``tor`` ξεχωριστά."

#: ../../source/tor.rst:76
msgid "**Using bridges**"
msgstr ""

#: ../../source/tor.rst:78
#, fuzzy
msgid ""
"To use a bridge, you must select \"Use the Tor version built into "
"OnionShare\" and check the \"Use a bridge\" checkbox."
msgstr ""
"Για χρήση γέφυρας, ανοίξτε την καρτέλα ρυθμίσεων του Tor. Επιλέξτε το "
"\"Χρήση της έκδοσης Tor με το OnionShare\" και επιλέξτε το \"Χρήση "
"γέφυρας\"."

#: ../../source/tor.rst:80
msgid ""
"Try using a built-in bridge first. Using `obfs4` or `snowflake` bridges "
"is recommended over using `meek-azure`."
msgstr ""
"Δοκιμάστε αρχικά μια ενσωματωμένη γέφυρα. Η χρήση των γεφυρών `obfs4` ή "
"`snowflake` προτείνονται με χρήση του `meek-azure`."

#: ../../source/tor.rst:84
msgid ""
"If using a built-in bridge doesn't work, you can request a bridge from "
"torproject.org. You will have to solve a CAPTCHA in order to request a "
"bridge. (This makes it more difficult for governments or ISPs to block "
"access to Tor bridges.)"
msgstr ""
"Εάν δεν λειτουργεί η χρήση ενσωματωμένης γέφυρας, μπορείτε να αιτηθείτε "
"μια γέφυρα από το torproject.org. Θα πρέπει να επιλύσετε το CAPTCHA για "
"αίτηση της γέφυρας. (Με αυτό τον τρόπο καθίσταται δυσκολότερο για τις "
"κυβερνήσεις και παρόχους να μπλοκάρουν τις γέφυρες του Tor)."

#: ../../source/tor.rst:88
msgid ""
"You also have the option of using a bridge that you learned about from a "
"trusted source."
msgstr ""
"Μπορείτε να χρησιμοποιήσετε μια γέφυρα που ήδη γνωρίσετε από μια έμπιστη "
"πηγή."

#: ../../source/tor.rst:91
msgid "Attempt auto-configuration with Tor Browser"
msgstr "Αυτόματη ρύθμιση με Tor Browser"

#: ../../source/tor.rst:93
msgid ""
"If you have `downloaded the Tor Browser <https://www.torproject.org>`_ "
"and don't want two ``tor`` processes running, you can use the ``tor`` "
"process from the Tor Browser. Keep in mind you need to keep Tor Browser "
"open in the background while you're using OnionShare for this to work."
msgstr ""
"Εάν έχετε `κατεβάσει το Tor Browser <https://www.torproject.org>`_ και "
"δεν θέλετε να εκτελούνται δύο διεργασίες ``tor``, μπορείτε να "
"χρησιμοποιήσετε τη διαδικασία ``tor`` από το Tor Browser. Λάβετε υπόψη "
"ότι πρέπει να διατηρήσετε το Tor Browser ανοιχτό στο παρασκήνιο ενώ "
"χρησιμοποιείτε το OnionShare."

#: ../../source/tor.rst:97
msgid "Using a system ``tor`` in Windows"
msgstr "Χρήση του συστήματος ``tor`` σε Windows"

#: ../../source/tor.rst:99
msgid ""
"This is fairly advanced. You'll need to know how edit plaintext files and"
" do stuff as an administrator."
msgstr ""
"Είναι αρκετά προχωρημένο. Θα πρέπει να γνωρίζετε επεξεργασία αρχείων "
"απλού κειμένου και να μπορείτε να κάνετε εργασίες ως διαχειριστής."

#: ../../source/tor.rst:101
msgid ""
"Download the Tor Windows Expert Bundle `from "
"<https://www.torproject.org/download/tor/>`_. Extract the compressed file"
" and copy the extracted folder to ``C:\\Program Files (x86)\\`` Rename "
"the extracted folder with ``Data`` and ``Tor`` in it to ``tor-win32``."
msgstr ""
"Κάντε λήψη του Tor Windows Expert Bundle `από "
"<https://www.torproject.org/download/tor/>`_. Αποσυμπιέστε το αρχείο και "
"αντιγράψτε το στο φάκελο ``C:\\Program Files (x86)\\`` μετονομάστε το "
"φάκελο με περιεχόμενα τα ``Data`` και ``Tor`` σε ``tor-win32``."

#: ../../source/tor.rst:105
msgid ""
"Make up a control port password. (Using 7 words in a sequence like "
"``comprised stumble rummage work avenging construct volatile`` is a good "
"idea for a password.) Now open a command prompt (``cmd``) as an "
"administrator, and use ``tor.exe --hash-password`` to generate a hash of "
"your password. For example::"
msgstr ""
"Δημιουργήστε έναν ισχυρό κωδικό πρόσβασης για τη θύρα ελέγχου. (Η χρήση 7"
" λέξεων σε μια ακολουθία όπως το ``comprised stumble rummage work "
"avenging construct volatile`` είναι καλή ιδέα για κωδικό πρόσβασης). Στη "
"συνέχεια ανοίξτε ως διαχειριστής τη γραμμή εντολών (``cmd``) και "
"χρησιμοποιήστε το ``tor. exe --hash-password`` για τη δημιουργία ενός "
"αναγνωριστικού του κωδικού πρόσβασής σας. Για παράδειγμα::"

#: ../../source/tor.rst:112
msgid ""
"The hashed password output is displayed after some warnings (which you "
"can ignore). In the case of the above example, it is "
"``16:00322E903D96DE986058BB9ABDA91E010D7A863768635AC38E213FDBEF``."
msgstr ""
"Το αναγνωριστικό του κωδικού πρόσβασης όπως εμφανίζεται μετά από πολλές "
"προειδοποιήσεις (τις οποίες μπορείτε να αγνοήσετε). Για το παραπάνω "
"παράδειγμα, εμφανίζεται "
"``16:00322E903D96DE986058BB9ABDA91E010D7A863768635AC38E213FDBEF``."

#: ../../source/tor.rst:114
msgid ""
"Now create a new text file at ``C:\\Program Files (x86)\\tor-"
"win32\\torrc`` and put your hashed password output in it, replacing the "
"``HashedControlPassword`` with the one you just generated::"
msgstr ""
"Δημιουργήστε ένα νέο αρχείου κειμένου σε ``C:\\Program Files (x86)\\tor-"
"win32\\torrc`` και προσθέστε το αναγνωριστικό του κωδικού πρόσβασης, "
"αντικαθιστώντας το ``HashedControlPassword`` με αυτό που δημιουργήθηκε::"

#: ../../source/tor.rst:119
msgid ""
"In your administrator command prompt, install ``tor`` as a service using "
"the appropriate ``torrc`` file you just created (as described in "
"`<https://2019.www.torproject.org/docs/faq.html.en#NTService>`_). Like "
"this::"
msgstr ""
"Από τη γραμμή εντολών που έχετε ανοίξει ώς διαχειριστής, κάντε "
"εγκατάσταση ως υπηρεσία το ``tor`` με χρήση του κατάλληλου αρχείου "
"``torrc`` που μόλις δημιουργήσατε (όπως περιγράφεται σε "
"`<https://2019.www.torproject.org/docs/faq.html.en#NTService>`_). Όπως::"

#: ../../source/tor.rst:123
msgid "You are now running a system ``tor`` process in Windows!"
msgstr "Εκτελείτε πλέον μια υπηρεσία του συστήματος ``tor`` σε Windows!"

#: ../../source/tor.rst:125
#, fuzzy
msgid ""
"Open OnionShare, click the \"⚙\" icon in it, and switch to the Tor "
"Settings tab. Under \"How should OnionShare connect to Tor?\" choose "
"\"Connect using control port\", and set \"Control port\" to ``127.0.0.1``"
" and \"Port\" to ``9051``. Under \"Tor authentication settings\" choose "
"\"Password\" and set the password to the control port password you picked"
" above. Click the \"Test Connection to Tor\" button. If all goes well, "
"you should see \"Connected to the Tor controller\"."
msgstr ""
"Ανοίξτε το OnionShare και κάντε κλικ στο εικονίδιο \"⚙\". Κάτω από το "
"\"Πώς να συνδέεται το OnionShare με το Tor;'' επιλέξτε το \"Σύνδεση μέσω "
"πύλης ελέγχου\" και ορίστε τη \"Πύλη ελέγχου\" σε ``127.0.0.1`` και "
"\"Θύρα\" σε ``9051``. Κάτω από το \"Ρυθμίσεις επαλήθευσης Tor\" επιλέξτε "
"\"Κωδικός\" και προσθέστε τον κωδικό πρόσβασης που επιλέξατε παραπάνω. "
"Κάντε κλικ στο κουμπί \"Έλεγχος της σύνδεσης με το Tor\". Εάν όλα είναι "
"σωστά θα δείτε το μήνυμα \"Εγινε σύνδεση με τον ελεγκτή Tor\"."

#: ../../source/tor.rst:134
msgid "Using a system ``tor`` in macOS"
msgstr "Χρήση του συστήματος ``tor`` σε macOS"

#: ../../source/tor.rst:136
msgid ""
"First, install `Homebrew <https://brew.sh/>`_ if you don't already have "
"it, and then install Tor::"
msgstr ""
"Εγκαταστήστε αρχικά το `Homebrew <https://brew.sh/>`_ εάν δεν το έχετε "
"ήδη. Στη συνέχεια εγκαταστήστε το Tor::"

#: ../../source/tor.rst:140
msgid "Now configure Tor to allow connections from OnionShare::"
msgstr "Ρυθμίστε το Tor ώστε να επιτρέπει τις συνδέσεις από το OnionShare::"

#: ../../source/tor.rst:147
msgid "And start the system Tor service::"
msgstr "Και ξεκινήστε την υπηρεσία του συστήματος Tor::"

#: ../../source/tor.rst:151
#, fuzzy
msgid ""
"Open OnionShare, click the \"⚙\" icon in it, and switch to the Tor "
"Settings tab. Under \"How should OnionShare connect to Tor?\" choose "
"\"Connect using socket file\", and set the socket file to be "
"``/usr/local/var/run/tor/control.socket``. Under \"Tor authentication "
"settings\" choose \"No authentication, or cookie authentication\". Click "
"the \"Test Connection to Tor\" button."
msgstr ""
"Ανοίξτε το OnionShare και κάντε κλικ στο εικονίδιο \"⚙\". Κάτω από το "
"\"Πώς να συνδέεται το OnionShare με το Tor;'' επιλέξτε το \"Σύνδεση μέσω "
"αρχείου μετάβασης\" και ορίστε το αρχείο "
"``/usr/local/var/run/tor/control.socket``. Κάτω από το \"Ρυθμίσεις "
"επαλήθευσης Tor\" επιλέξτε \"Χωρίς επαλήθευση ή επαλήθευση με cookie\". "
"Κάντε κλικ στο κουμπί \"Έλεγχος σύνδεσης με το Tor\"."

#: ../../source/tor.rst:157 ../../source/tor.rst:177
msgid "If all goes well, you should see \"Connected to the Tor controller\"."
msgstr ""
"εάν όλα είναι σωστά θα δείτε το μήνυμα \"Εγινε σύνδεση με τον ελεγκτή "
"Tor\"."

#: ../../source/tor.rst:160
msgid "Using a system ``tor`` in Linux"
msgstr "Χρήση του συστήματος ``tor`` σε Linux"

#: ../../source/tor.rst:162
msgid ""
"First, install the ``tor`` package. If you're using Debian, Ubuntu, or a "
"similar Linux distro, It is recommended to use the Tor Project's "
"`official repository <https://support.torproject.org/apt/tor-deb-"
"repo/>`_."
msgstr ""
"Αρχικά κάντε εγκατάσταση του πακέτου ``tor``. Εάν χρησιμοποιείται Debian,"
" Ubuntu ή παρόμοια έκδοση με Linux distro, προτείνεται η χρήση του Tor "
"Project από το επίσημο αποθετήριο <https://support.torproject.org/apt"
"/tor-deb-repo/>`_."

#: ../../source/tor.rst:164
msgid ""
"Next, add your user to the group that runs the ``tor`` process (in the "
"case of Debian and Ubuntu, ``debian-tor``) and configure OnionShare to "
"connect to your system ``tor``'s control socket file."
msgstr ""
"Στη συνέχεια, προσθέστε τον χρήστη στην ομάδα που θα εκτελεί την υπηρεσία"
" ``tor`` (στην περίπτωση του Debian και Ubuntu το ``debian-tor``) και "
"ρυθμίστε το OnionShare ώστε να συνδεθεί με το αρχείο μετάβασής σας στο "
"σύστημα ``tor``."

#: ../../source/tor.rst:166
msgid ""
"Add your user to the ``debian-tor`` group by running this command "
"(replace ``username`` with your actual username)::"
msgstr ""
"Προσθέστε τον χρήστη σας στην ομάδα ``debian-tor`` εκτελόντας την εντολή "
"(αντικαταστήστε το ``όνομα χρήστη`` με το δικό σας::"

#: ../../source/tor.rst:170
#, fuzzy
msgid ""
"Reboot your computer. After it boots up again, open OnionShare, click the"
" \"⚙\" icon in it, and switch to the Tor Settings tab. Under \"How should"
" OnionShare connect to Tor?\" choose \"Connect using socket file\". Set "
"the socket file to be ``/var/run/tor/control``. Under \"Tor "
"authentication settings\" choose \"No authentication, or cookie "
"authentication\". Click the \"Test Connection to Tor\" button."
msgstr ""
"Επανεκκινήστε τον υπολογιστή σας. Ανοίξτε το OnionShare και κάντε κλικ "
"στο εικονίδιο \"⚙\". Κάτω από το \"Πώς να συνδέεται το OnionShare με το "
"Tor;\" επιλέξτε \"Σύνδεση μέσω αρχείου μετάβασης\". Ρυθμίστε το αρχείο "
"στο ``/var/run/tor/control``. Κάτω από τις \"Ρυθμίσεις επαλήθευσης Tor\" "
"επιλέξτε \"Χωρίς επαλήθευση ή επαλήθευση με cookie\". Κάντε κλικ στο "
"κουμπί \"Έλεγχος σύνδεσης με το Tor\"."

#~ msgid "Using a system Tor in Mac OS X"
#~ msgstr ""

#~ msgid ""
#~ "There are several options for how "
#~ "OnionShare should connect to Tor. You"
#~ " can change them in Settings, which"
#~ " you can get to by clicking the"
#~ " gear icon in the bottom-right "
#~ "of the window."
#~ msgstr ""

#~ msgid "Use Tor that is bundled with OnionShare"
#~ msgstr ""

#~ msgid ""
#~ "This is the default way that "
#~ "OnionShare connects to Tor, and it's "
#~ "also the simplest and most reliable "
#~ "way. For this reason, it's recommended"
#~ " for most users."
#~ msgstr ""

#~ msgid ""
#~ "When you open OnionShare, it will "
#~ "launch a Tor process in the "
#~ "background that's configured specifically for"
#~ " OnionShare to use. This Tor process"
#~ " won't interfere with other Tor "
#~ "processes on your computer, so you're"
#~ " free to run Tor Browser or use"
#~ " a system Tor in the background."
#~ msgstr ""

#~ msgid "Attempt automatic configuration with Tor Browser"
#~ msgstr ""

#~ msgid ""
#~ "You can configure OnionShare to connect"
#~ " to the Tor that comes with Tor"
#~ " Browser. First, `download Tor Browser "
#~ "<https://www.torproject.org>`_ here if you "
#~ "don't already have it. With this "
#~ "setting selected, you need to keep "
#~ "Tor Browser open in the background "
#~ "while you're using OnionShare."
#~ msgstr ""

#~ msgid "Using a system Tor in Windows"
#~ msgstr ""

#~ msgid ""
#~ "Download the Tor Windows Expert Bundle,"
#~ " which you can get `from here "
#~ "<https://www.torproject.org/download/tor/>`_. Extract the"
#~ " zip file and copy the extracted "
#~ "folder to ``C:\\Program Files (x86)\\``, "
#~ "and rename the folder to ``tor-"
#~ "win32``, so that inside that folder "
#~ "is the ``Data`` and ``Tor`` folders."
#~ msgstr ""

#~ msgid ""
#~ "Make up a control port password. "
#~ "I'm going to use ``comprised stumble "
#~ "rummage work avenging construct volatile`` "
#~ "as my password. Now open a command"
#~ " prompt as an administrator, and use"
#~ " ``tor.exe --hash-password`` to generate"
#~ " a hash of your password. For "
#~ "example::"
#~ msgstr ""

#~ msgid ""
#~ "The hashed password output is displayed"
#~ " after some warnings (which you can"
#~ " ignore). In my case, it was "
#~ "``16:00322E903D96DE986058BB9ABDA91E010D7A863768635AC38E213FDBEF``."
#~ msgstr ""

#~ msgid ""
#~ "Now create a new text file at "
#~ "``C:\\Program Files (x86)\\tor-win32\\torrc`` "
#~ "and put this in it, replacing the"
#~ " ``HashedControlPassword`` with the one you"
#~ " just generated::"
#~ msgstr ""

#~ msgid ""
#~ "In your administrator command prompt, "
#~ "install tor as a service using the"
#~ " appropriate ``torrc`` file you just "
#~ "created (see `here "
#~ "<https://2019.www.torproject.org/docs/faq.html.en#NTService>`_ "
#~ "for more information on doing this). "
#~ "Like this::"
#~ msgstr ""

#~ msgid "You're now running a system Tor in Windows!"
#~ msgstr ""

#~ msgid ""
#~ "Open OnionShare. Click the Settings "
#~ "icon. Under \"How should OnionShare "
#~ "connect to Tor?\" choose \"Connect using"
#~ " control port\", and set the control"
#~ " port host to ``127.0.0.1`` and the"
#~ " port to ``9051``. Under \"Tor "
#~ "authentication options\" choose \"Password\" "
#~ "and set the password to your "
#~ "password, in my case ``comprised stumble"
#~ " rummage work avenging construct "
#~ "volatile``. Click the \"Test Settings\" "
#~ "button. If all goes well, you "
#~ "should see successfully connected to "
#~ "tor."
#~ msgstr ""

#~ msgid "Using a system Tor in macOS"
#~ msgstr ""

#~ msgid ""
#~ "First, install `Homebrew <http://brew.sh/>`_ "
#~ "if you don't already have it. "
#~ "Then, install Tor::"
#~ msgstr ""

#~ msgid ""
#~ "Open OnionShare. Click the Settings "
#~ "icon. Under \"How should OnionShare "
#~ "connect to Tor?\" choose \"Connect using"
#~ " socket file\", and set the socket"
#~ " file to be "
#~ "``/usr/local/var/run/tor/control.socket``. Under \"Tor "
#~ "authentication options\" choose \"No "
#~ "authentication, or cookie authentication\". "
#~ "Click the \"Test Settings\" button. If"
#~ " all goes well, you should see "
#~ "successfully connected to tor."
#~ msgstr ""

#~ msgid "Using a system Tor in Linux"
#~ msgstr ""

#~ msgid ""
#~ "First, install the tor package. If "
#~ "you're using Debian, Ubuntu, or a "
#~ "similar Linux distro, I recommend you"
#~ " use Tor Project's `official repository "
#~ "<https://2019.www.torproject.org/docs/debian.html.en>`_. For "
#~ "example, in Ubuntu 20.04::"
#~ msgstr ""

#~ msgid ""
#~ "Next, add your user to the group"
#~ " that runs the Tor process (in "
#~ "the case of Debian and Ubuntu, "
#~ "``debian-tor``) and configure OnionShare to"
#~ " connect to your system Tor's control"
#~ " socket file."
#~ msgstr ""

#~ msgid ""
#~ "Reboot your computer. After it boots "
#~ "up again, open OnionShare. Click the "
#~ "Settings icon. Under \"How should "
#~ "OnionShare connect to Tor?\" choose "
#~ "\"Connect using socket file\", and set"
#~ " the socket file to be "
#~ "``/var/run/tor/control``. Under \"Tor authentication"
#~ " options\" choose \"No authentication, or"
#~ " cookie authentication\". Click the \"Test"
#~ " Settings\" button. If all goes well,"
#~ " you should see successfully connect "
#~ "to Tor."
#~ msgstr ""

#~ msgid ""
#~ "If your access to the internet is"
#~ " censored, you can configure OnionShare "
#~ "to connect to the Tor network "
#~ "using `Tor bridges "
#~ "<https://2019.www.torproject.org/docs/bridges.html.en>`_. If "
#~ "OnionShare successfully connects to Tor, "
#~ "you don't need to use a bridge."
#~ msgstr ""

#~ msgid "To configure bridges, open OnionShare settings."
#~ msgstr ""

#~ msgid ""
#~ "You can use the built-in obfs4 "
#~ "pluggable transports, the built-in "
#~ "meek_lite (Azure) pluggable transports, or "
#~ "custom bridges, which you can obtain "
#~ "from Tor's `BridgeDB "
#~ "<https://bridges.torproject.org/>`_. If you need "
#~ "to use a bridge, you should try"
#~ " the built-in obfs4 ones first."
#~ msgstr ""

#~ msgid ""
#~ "Download the Tor Windows Expert Bundle"
#~ " `from <https://www.torproject.org/download/tor/>`_. "
#~ "Extract the ZIP file and copy the"
#~ " extracted folder to ``C:\\Program Files"
#~ " (x86)\\`` Rename the extracted folder "
#~ "with ``Data`` and ``Tor`` in it to"
#~ " ``tor-win32``."
#~ msgstr ""
#~ "Κάντε λήψη του Tor Windows Expert "
#~ "Bundle `από <https://www.torproject.org/download/tor/>`_."
#~ " Κάντε εξαγωγή του αρχείου ΖΙΡ και"
#~ " αντιγράψτε τον φάκελο σε ``C:\\Program "
#~ "Files (x86)\\``. Μετονομάστε τον εξαχθέν "
#~ "φάκελο σε ``Data`` και ``Tor`` μέσα "
#~ "στο ``tor-win32``."

#~ msgid "Use the ``tor`` bundled with OnionShare"
#~ msgstr "Χρήση του κελύφους ``tor`` με το OnionShare"

#~ msgid "Using Tor bridges"
#~ msgstr "Χρήση γεφυρών Tor"

#~ msgid "To configure bridges, click the \"⚙\" icon in OnionShare."
#~ msgstr ""
#~ "Για να ρυθμίσετε μια γέφυρα, κάντε "
#~ "κλικ στο εικονίδιο \"⚙\" του OnionShare."

#~ msgid ""
#~ "You can use the built-in obfs4 "
#~ "pluggable transports, the built-in "
#~ "meek_lite (Azure) pluggable transports, or "
#~ "custom bridges, which you can obtain "
#~ "from Tor's `BridgeDB "
#~ "<https://bridges.torproject.org/>`_. If you need "
#~ "to use a bridge, try the built-"
#~ "in obfs4 ones first."
#~ msgstr ""
#~ "Μπορείτε να χρησιμοποιήσετε τις "
#~ "προεγκατεστημένες συνδέσεις obfs4, οι "
#~ "ενσωματωμένες meek_lite (Azure) συνδέσεις ή"
#~ " οι προσαρμοσμένες γέφυρες, τις οποίες "
#~ "μπορείτε να αποκτήσετε από το Tor "
#~ "`BridgeDB <https://bridges.torproject.org/>`_. Εάν "
#~ "πρέπει να χρησιμοποιήσετε μια γέφυρα, "
<<<<<<< HEAD
#~ "δοκιμάστε πρώτα τις obfs4."

#~ msgid ""
#~ "Pick a way to connect OnionShare "
#~ "to Tor by clicking Network Settings "
#~ "from the welcome screen, or the "
#~ "Tor onion icon in the bottom right"
#~ " of the OnionShare window to open "
#~ "the Tor Settings tab."
#~ msgstr ""
#~ "Επιλέξτε τον τρόπο σύνδεσης του "
#~ "OnionShare με το Tor, κάνοντας κλικ "
#~ "στο εικονίδιο του Tor κάτω δεξιά "
#~ "στο παράθυρο του OnionShare για να "
#~ "ανοίξει η καρτέλα των ρυθμίσεων."

#~ msgid "Getting Around Censorship"
#~ msgstr "Παράκαμψη της λογοκρισίας"

#~ msgid ""
#~ "If your access to the internet is"
#~ " censored, you can configure OnionShare "
#~ "to connect to the Tor network "
#~ "using `Tor bridges <https://tb-"
#~ "manual.torproject.org/bridges/>`_. If OnionShare "
#~ "connects to Tor without one, you "
#~ "don't need to use a bridge."
#~ msgstr ""
#~ "Εάν λογοκρίνεται η πρόσβασή σας στο "
#~ "Διαδίκτυο, μπορείτε να ρυθμίσετε το "
#~ "OnionShare να συνδέεται με χρήση των "
#~ "`Tor bridges <https://tb-"
#~ "manual.torproject.org/bridges/>`_. Εάν το OnionShare"
#~ " συνδέεται απευθείας στο Tor, δεν "
#~ "χρειάζεται να χρησιμοποιήσετε μια γέφυρα."
=======
#~ "δοκιμάστε πρώτα τις obfs4."
>>>>>>> 6b804354
<|MERGE_RESOLUTION|>--- conflicted
+++ resolved
@@ -7,22 +7,10 @@
 msgstr ""
 "Project-Id-Version: OnionShare 2.3\n"
 "Report-Msgid-Bugs-To: onionshare-dev@lists.riseup.net\n"
-<<<<<<< HEAD
-"POT-Creation-Date: 2022-07-04 17:16-0400\n"
-"PO-Revision-Date: 2022-01-20 11:57+0000\n"
-=======
 "POT-Creation-Date: 2022-03-31 16:26+1100\n"
 "PO-Revision-Date: 2022-07-15 06:20+0000\n"
->>>>>>> 6b804354
 "Last-Translator: george kitsoukakis <norhorn@gmail.com>\n"
 "Language-Team: el <LL@li.org>\n"
-<<<<<<< HEAD
-"Plural-Forms: nplurals=2; plural=n != 1;\n"
-"MIME-Version: 1.0\n"
-"Content-Type: text/plain; charset=utf-8\n"
-"Content-Transfer-Encoding: 8bit\n"
-"Generated-By: Babel 2.10.3\n"
-=======
 "Language: el\n"
 "MIME-Version: 1.0\n"
 "Content-Type: text/plain; charset=utf-8\n"
@@ -30,23 +18,18 @@
 "Plural-Forms: nplurals=2; plural=n != 1;\n"
 "X-Generator: Weblate 4.14-dev\n"
 "Generated-By: Babel 2.9.1\n"
->>>>>>> 6b804354
 
 #: ../../source/tor.rst:2
 msgid "Connecting to Tor"
 msgstr "Σύνδεση στο Tor"
 
-<<<<<<< HEAD
-#: ../../source/tor.rst:4
+#: ../../source/tor.rst:6
 msgid ""
 "When OnionShare starts, it will show you a screen asking you to connect "
 "to the Tor network."
 msgstr ""
 
 #: ../../source/tor.rst:8
-=======
-#: ../../source/tor.rst:6
->>>>>>> 6b804354
 msgid ""
 "You can toggle on the switch \"Connect to Tor automatically\" before "
 "clicking \"Connect to Tor\". This means that next time OnionShare starts,"
@@ -55,12 +38,9 @@
 "the connection fails, you can still try bridges or reconfigure Tor via "
 "the \"Network Settings\" button."
 msgstr ""
-<<<<<<< HEAD
-=======
 "Επιλέξτε τον τρόπο σύνδεσης του OnionShare με το Tor, κάνοντας κλικ στις "
 "ρυθμίσεις δικτύου από την οθόνη καλωσορίσματος ή από το εικονίδιο Tor κάτω "
 "δεξιά στο παράθυρο του OnionShare για να ανοίξει η καρτέλα ρυθμίσεων του Tor."
->>>>>>> 6b804354
 
 #: ../../source/tor.rst:11
 msgid ""
@@ -723,42 +703,4 @@
 #~ "μπορείτε να αποκτήσετε από το Tor "
 #~ "`BridgeDB <https://bridges.torproject.org/>`_. Εάν "
 #~ "πρέπει να χρησιμοποιήσετε μια γέφυρα, "
-<<<<<<< HEAD
-#~ "δοκιμάστε πρώτα τις obfs4."
-
-#~ msgid ""
-#~ "Pick a way to connect OnionShare "
-#~ "to Tor by clicking Network Settings "
-#~ "from the welcome screen, or the "
-#~ "Tor onion icon in the bottom right"
-#~ " of the OnionShare window to open "
-#~ "the Tor Settings tab."
-#~ msgstr ""
-#~ "Επιλέξτε τον τρόπο σύνδεσης του "
-#~ "OnionShare με το Tor, κάνοντας κλικ "
-#~ "στο εικονίδιο του Tor κάτω δεξιά "
-#~ "στο παράθυρο του OnionShare για να "
-#~ "ανοίξει η καρτέλα των ρυθμίσεων."
-
-#~ msgid "Getting Around Censorship"
-#~ msgstr "Παράκαμψη της λογοκρισίας"
-
-#~ msgid ""
-#~ "If your access to the internet is"
-#~ " censored, you can configure OnionShare "
-#~ "to connect to the Tor network "
-#~ "using `Tor bridges <https://tb-"
-#~ "manual.torproject.org/bridges/>`_. If OnionShare "
-#~ "connects to Tor without one, you "
-#~ "don't need to use a bridge."
-#~ msgstr ""
-#~ "Εάν λογοκρίνεται η πρόσβασή σας στο "
-#~ "Διαδίκτυο, μπορείτε να ρυθμίσετε το "
-#~ "OnionShare να συνδέεται με χρήση των "
-#~ "`Tor bridges <https://tb-"
-#~ "manual.torproject.org/bridges/>`_. Εάν το OnionShare"
-#~ " συνδέεται απευθείας στο Tor, δεν "
-#~ "χρειάζεται να χρησιμοποιήσετε μια γέφυρα."
-=======
-#~ "δοκιμάστε πρώτα τις obfs4."
->>>>>>> 6b804354
+#~ "δοκιμάστε πρώτα τις obfs4."