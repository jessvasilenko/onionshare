# SOME DESCRIPTIVE TITLE.
# Copyright (C) Micah Lee, et al.
# This file is distributed under the same license as the OnionShare package.
# FIRST AUTHOR <EMAIL@ADDRESS>, 2020.
#
msgid ""
msgstr ""
"Project-Id-Version: OnionShare 2.3\n"
"Report-Msgid-Bugs-To: onionshare-dev@lists.riseup.net\n"
<<<<<<< HEAD
"POT-Creation-Date: 2022-03-31 16:26+1100\n"
"PO-Revision-Date: 2021-10-22 20:45+0000\n"
"Last-Translator: aezjrareareare <jeromechaland@riseup.net>\n"
"Language: fr\n"
=======
"POT-Creation-Date: 2022-01-17 10:28-0800\n"
"PO-Revision-Date: 2022-05-03 21:13+0000\n"
"Last-Translator: AO Localisation Lab <ao@localizationlab.org>\n"
>>>>>>> a28b9b5a
"Language-Team: none\n"
"Language: fr\n"
"MIME-Version: 1.0\n"
"Content-Type: text/plain; charset=utf-8\n"
"Content-Transfer-Encoding: 8bit\n"
"Plural-Forms: nplurals=2; plural=n > 1;\n"
"X-Generator: Weblate 4.12.1\n"
"Generated-By: Babel 2.9.1\n"

#: ../../source/tor.rst:2
msgid "Connecting to Tor"
msgstr "Connexion à Tor"

<<<<<<< HEAD
#: ../../source/tor.rst:6
#, fuzzy
=======
#: ../../source/tor.rst:4
>>>>>>> a28b9b5a
msgid ""
"Pick a way to connect OnionShare to Tor by clicking Network Settings from"
" the welcome screen, or the Tor onion icon in the bottom right of the "
"OnionShare window to open the Tor Settings tab."
msgstr ""
"Choisissez une façon de connecter OnionShare à Tor en cliquant sur l’icône d’"
"oignon de Tor en bas à droite de la fenêtre d’OnionShare pour ouvrir l’"
"onglet des paramètres de Tor."

#: ../../source/tor.rst:11
msgid "Use the Tor version built into OnionShare"
msgstr "Utiliser la version de Tor intégrée à OnionShare"

#: ../../source/tor.rst:13
msgid ""
"This is the default, simplest and most reliable way that OnionShare "
"connects to Tor. For this reason, it's recommended for most users."
msgstr ""
"Le choix par défaut, la façon la plus simple et la plus fiable pour "
"OnionShare de se connecter à Tor. C’est pourquoi ce choix est recommandé "
"pour la plupart des utilisateurs."

#: ../../source/tor.rst:16
msgid ""
"When you open OnionShare, it launches an already configured ``tor`` "
"process in the background for OnionShare to use. It doesn't interfere "
"with other ``tor`` processes on your computer, so you can use the Tor "
"Browser or the system ``tor`` on their own."
msgstr ""
"Quand vous ouvrez OnionShare, il lance en arrière-plan un processus "
"``tor`` déjà configuré pour qu’OnionShare puisse l’utiliser. Cela "
"n’interfère pas avec d’autres processus ``tor`` sur votre ordinateur, et "
"vous pouvez donc utiliser indépendamment le Navigateur Tor ou le ``tor`` "
"du système."

#: ../../source/tor.rst:20
msgid "Getting Around Censorship"
msgstr "Contourner la censure"

#: ../../source/tor.rst:22
msgid ""
"If your access to the internet is censored, you can configure OnionShare "
"to connect to the Tor network using `Tor bridges <https://tb-"
"manual.torproject.org/bridges/>`_. If OnionShare connects to Tor without "
"one, you don't need to use a bridge."
msgstr ""
"Si votre accès à Internet est censuré, vous pouvez configurer OnionShare "
"pour qu’il se connecte au réseau Tor en utilisant `des ponts Tor <https://tb-"
"manual.torproject.org/fr/bridges//>`_. Si OnionShare se connecte à Tor sans, "
"vous n’avez pas besoin d’utiliser de pont."

#: ../../source/tor.rst:24
msgid ""
"To use a bridge, open the Tor Settings tab. You must select \"Use the Tor"
" version built into OnionShare\" and check the \"Use a bridge\" checkbox."
msgstr ""
"Pour utiliser un pont, ouvrez l’onglet des paramètres de Tor. Vous devez "
"sélectionner « Utiliser la version de Tor intégrée dans OnionShare » et "
"cocher « Utiliser un pont »."

#: ../../source/tor.rst:27
msgid ""
"Try using a built-in bridge first. Using `obfs4` or `snowflake` bridges "
"is recommended over using `meek-azure`."
msgstr ""
"Essayez d’abord d’utiliser un pont intégré. Il est recommandé d’utiliser les "
"ponts `obfs4` ou `snowflake` plutôt que `meek-azure`."

#: ../../source/tor.rst:31
msgid ""
"If using a built-in bridge doesn't work, you can request a bridge from "
"torproject.org. You will have to solve a CAPTCHA in order to request a "
"bridge. (This makes it more difficult for governments or ISPs to block "
"access to Tor bridges.)"
msgstr ""
"Si utiliser un pont intégré ne fonctionne pas, vous pouvez demander un pont "
"à torproject.org. Vous devrez résoudre un captcha afin de demander un pont. ("
"Cela rend plus difficile le blocage de l’accès aux ponts Tor par les "
"gouvernements ou les FAI.)"

#: ../../source/tor.rst:35
msgid ""
"You also have the option of using a bridge that you learned about from a "
"trusted source."
msgstr ""
"Vous avez aussi la possibilité d’utiliser un pont dont vous avez appris l’"
"existence auprès d’une source fiable."

#: ../../source/tor.rst:38
msgid "Attempt auto-configuration with Tor Browser"
msgstr "Tenter la configuration automatique avec le Navigateur Tor"

#: ../../source/tor.rst:40
msgid ""
"If you have `downloaded the Tor Browser <https://www.torproject.org>`_ "
"and don't want two ``tor`` processes running, you can use the ``tor`` "
"process from the Tor Browser. Keep in mind you need to keep Tor Browser "
"open in the background while you're using OnionShare for this to work."
msgstr ""
"Si vous avez `téléchargé le Navigateur Tor "
"<https://www.torproject.org/fr/>`_ et que vous ne voulez pas que deux "
"processus ``tor`` s’exécutent, vous pouvez utiliser le processus ``tor`` "
"du Navigateur Tor. Gardez à l’esprit que le Navigateur Tor doit être "
"ouvert en arrière-plan pendant que vous utilisez OnionShare pour que "
"cette approche fonctionne."

#: ../../source/tor.rst:44
msgid "Using a system ``tor`` in Windows"
msgstr "Utiliser un ``tor`` système dans Windows"

#: ../../source/tor.rst:46
msgid ""
"This is fairly advanced. You'll need to know how edit plaintext files and"
" do stuff as an administrator."
msgstr ""
"C’est une opération assez compliquée. Vous devrez savoir comment modifier"
" des fichiers en texte brut et effectuer des opérations en tant "
"qu’administrateur."

#: ../../source/tor.rst:48
msgid ""
"Download the Tor Windows Expert Bundle `from "
"<https://www.torproject.org/download/tor/>`_. Extract the compressed file"
" and copy the extracted folder to ``C:\\Program Files (x86)\\`` Rename "
"the extracted folder with ``Data`` and ``Tor`` in it to ``tor-win32``."
msgstr ""
"`Sur <https://www.torproject.org/fr/download/tor/>`_, téléchargez « "
"Windows Expert Bundle » de Tor `. Extrayez le fichier compressé et copiez"
" le dossier résultant sur ``C:\\Program Files (x86)\\`` Renommez en "
"``tor-win32`` le dossier résultant qui comprend ``Data`` et ``Tor``."

#: ../../source/tor.rst:52
msgid ""
"Make up a control port password. (Using 7 words in a sequence like "
"``comprised stumble rummage work avenging construct volatile`` is a good "
"idea for a password.) Now open a command prompt (``cmd``) as an "
"administrator, and use ``tor.exe --hash-password`` to generate a hash of "
"your password. For example::"
msgstr ""
"Trouvez un mot de passe pour le port de contrôle (une séquence de sept "
"mots tels que ``comprise trébucher fouiller travailler vengeresse "
"construire volatile`` est une bonne idée de mot de passe). Ouvrez "
"maintenant une invite de commande (``cmd``) en tant qu’administrateur et "
"utilisé ``tor.exe --hash-password`` pour générer une empreinte de votre "
"mot de passe. Par exemple :"

#: ../../source/tor.rst:59
msgid ""
"The hashed password output is displayed after some warnings (which you "
"can ignore). In the case of the above example, it is "
"``16:00322E903D96DE986058BB9ABDA91E010D7A863768635AC38E213FDBEF``."
msgstr ""
"La sortie de l’empreinte du mot de passe est affichée après des "
"avertissements (que vous pouvez ignorer). Dans le cas de l’exemple ci-"
"dessus, l’empreinte est "
"``16:62C47B4E61BE73F26077E5CE7B180A2DFCB2F687D54248927AE82C0BCD``."

#: ../../source/tor.rst:61
msgid ""
"Now create a new text file at ``C:\\Program Files (x86)\\tor-"
"win32\\torrc`` and put your hashed password output in it, replacing the "
"``HashedControlPassword`` with the one you just generated::"
msgstr ""
"Créez maintenant un nouveau fichier texte ``C:\\Program Files (x86)\\tor-"
"win32\\torrc`` et placez-y l’empreinte de votre mot de passe en "
"remplaçant la valeur ``HashedControlPassword`` par l’empreinte que vous "
"venez de générer :"

#: ../../source/tor.rst:66
msgid ""
"In your administrator command prompt, install ``tor`` as a service using "
"the appropriate ``torrc`` file you just created (as described in "
"`<https://2019.www.torproject.org/docs/faq.html.en#NTService>`_). Like "
"this::"
msgstr ""
"Dans votre invite de commande d’administrateur, installez ``tor`` en tant"
" que service en utilisant le fichier ``torrc`` approprié que vous venez "
"de créer (comme indiqué dans "
"`<https://2019.www.torproject.org/docs/faq.html.en#NTService>`_). Comme "
"ceci :"

#: ../../source/tor.rst:70
msgid "You are now running a system ``tor`` process in Windows!"
msgstr "Vous exécutez désormais un processus ``tor``système sur Windows."

#: ../../source/tor.rst:72
msgid ""
"Open OnionShare and click the \"⚙\" icon in it. Under \"How should "
"OnionShare connect to Tor?\" choose \"Connect using control port\", and "
"set \"Control port\" to ``127.0.0.1`` and \"Port\" to ``9051``. Under "
"\"Tor authentication settings\" choose \"Password\" and set the password "
"to the control port password you picked above. Click the \"Test "
"Connection to Tor\" button. If all goes well, you should see \"Connected "
"to the Tor controller\"."
msgstr ""
"Ouvrez OnionShare et cliquez l’icône « ⚙ ». Sous « Comment OnionShare "
"devrait-il se connecter à Tor ? », choisissez « Se connecter en utilisant le "
"port de contrôle » et définissez « Port de contrôle » à ``127.0.0.1`` et « "
"Port » à ``9051``. Sous « Paramètres d’authentification de Tor », choisissez "
"« Mot de passe » et définissez le même mot de passe que celui choisi "
"précédemment pour le port de contrôle. Cliquez sur le bouton « Tester la "
"connexion à Tor ». Si tout se passe bien, vous devriez voir « Vous êtes "
"connecté au contrôleur Tor. »."

#: ../../source/tor.rst:81
msgid "Using a system ``tor`` in macOS"
msgstr "Utiliser un ``tor``système sous macOS"

#: ../../source/tor.rst:83
msgid ""
"First, install `Homebrew <https://brew.sh/>`_ if you don't already have "
"it, and then install Tor::"
msgstr ""
"Si ce n’est pas déjà fait, installez d’abord `Homebrew "
"<https://brew.sh/>`_, puis installez Tor :"

#: ../../source/tor.rst:87
msgid "Now configure Tor to allow connections from OnionShare::"
msgstr ""
"Maintenant, configurez Tor pour autoriser les connexions à partir "
"d’OnionShare :"

#: ../../source/tor.rst:94
msgid "And start the system Tor service::"
msgstr "Et démarrez le service Tor du système :"

#: ../../source/tor.rst:98
msgid ""
"Open OnionShare and click the \"⚙\" icon in it. Under \"How should "
"OnionShare connect to Tor?\" choose \"Connect using socket file\", and "
"set the socket file to be ``/usr/local/var/run/tor/control.socket``. "
"Under \"Tor authentication settings\" choose \"No authentication, or "
"cookie authentication\". Click the \"Test Connection to Tor\" button."
msgstr ""
"Ouvrez OnionShare et cliquez sur l’icône ⚙. Sous « Comment OnionShare "
"devrait-il se connecter à Tor ? », choisissez « Se connecter en utilisant"
" un fichier d’interface de connexion », et définissez "
"``/usr/local/var/run/tor/control.socket`` comme fichier d’interface de "
"connexion. Sous « Paramètres d’authentification de Tor », choisissez « "
"Pas d’authentification, ou authentification par témoin ». Cliquez sur le "
"bouton « Tester la connexion à Tor »."

#: ../../source/tor.rst:104 ../../source/tor.rst:124
msgid "If all goes well, you should see \"Connected to the Tor controller\"."
msgstr ""
"Si tout se passe bien, vous devriez voir « Vous êtes connecté au "
"contrôleur Tor »."

#: ../../source/tor.rst:107
msgid "Using a system ``tor`` in Linux"
msgstr "Utiliser un ``tor`` système dans Linux"

#: ../../source/tor.rst:109
msgid ""
"First, install the ``tor`` package. If you're using Debian, Ubuntu, or a "
"similar Linux distro, It is recommended to use the Tor Project's "
"`official repository <https://support.torproject.org/apt/tor-deb-"
"repo/>`_."
msgstr ""
"Installez d’abord le paquet ``tor``. Si vous utilisez Debian, Ubuntu ou une "
"version de Linux semblable, il est recommandé d’utiliser le `dépôt officiel "
"<https://support.torproject.org/apt/tor-deb-repo/>`_ du Projet Tor."

#: ../../source/tor.rst:111
msgid ""
"Next, add your user to the group that runs the ``tor`` process (in the "
"case of Debian and Ubuntu, ``debian-tor``) and configure OnionShare to "
"connect to your system ``tor``'s control socket file."
msgstr ""
"Ensuite, ajoutez votre utilisateur au groupe qui exécute le processus ``tor``"
" (dans le cas de Debian et Ubuntu, ``debian-tor`), et configurez OnionShare "
"pour qu’il se connecte au fichier système de contrôle de l’interface de "
"connexion de ``tor`` ."

#: ../../source/tor.rst:113
msgid ""
"Add your user to the ``debian-tor`` group by running this command "
"(replace ``username`` with your actual username)::"
msgstr ""
"Ajoutez votre utilisateur au groupe ``debian-tor`` en exécutant cette "
"commande (remplacez ``username`` par votre nom d’utilisateur) ::"

#: ../../source/tor.rst:117
msgid ""
"Reboot your computer. After it boots up again, open OnionShare and click "
"the \"⚙\" icon in it. Under \"How should OnionShare connect to Tor?\" "
"choose \"Connect using socket file\". Set the socket file to be "
"``/var/run/tor/control``. Under \"Tor authentication settings\" choose "
"\"No authentication, or cookie authentication\". Click the \"Test "
"Connection to Tor\" button."
msgstr ""
"Redémarrez votre ordinateur. Une fois redémarré, ouvrez OnionShare et "
"cliquer l’icône « ⚙ ». Sous « Comment OnionShare devrait-il se connecter à "
"Tor ? », choisissez « Se connecter en utilisant un fichier d’interface de "
"connexion ». Définissez le fichier d’interface de connexion comme étant ``/"
"var/run/tor/control``. Sous de « Paramètres d’authentification de Tor » "
"choisissez « Pas d’authentification, ou authentification par témoin ». "
"Cliquez sur le bouton « Tester la connexion à Tor »."

#~ msgid "Using a system Tor in Mac OS X"
#~ msgstr ""

#~ msgid ""
#~ "There are several options for how "
#~ "OnionShare should connect to Tor. You"
#~ " can change them in Settings, which"
#~ " you can get to by clicking the"
#~ " gear icon in the bottom-right "
#~ "of the window."
#~ msgstr ""

#~ msgid "Use Tor that is bundled with OnionShare"
#~ msgstr ""

#~ msgid ""
#~ "This is the default way that "
#~ "OnionShare connects to Tor, and it's "
#~ "also the simplest and most reliable "
#~ "way. For this reason, it's recommended"
#~ " for most users."
#~ msgstr ""

#~ msgid ""
#~ "When you open OnionShare, it will "
#~ "launch a Tor process in the "
#~ "background that's configured specifically for"
#~ " OnionShare to use. This Tor process"
#~ " won't interfere with other Tor "
#~ "processes on your computer, so you're"
#~ " free to run Tor Browser or use"
#~ " a system Tor in the background."
#~ msgstr ""

#~ msgid "Attempt automatic configuration with Tor Browser"
#~ msgstr ""

#~ msgid ""
#~ "You can configure OnionShare to connect"
#~ " to the Tor that comes with Tor"
#~ " Browser. First, `download Tor Browser "
#~ "<https://www.torproject.org>`_ here if you "
#~ "don't already have it. With this "
#~ "setting selected, you need to keep "
#~ "Tor Browser open in the background "
#~ "while you're using OnionShare."
#~ msgstr ""

#~ msgid "Using a system Tor in Windows"
#~ msgstr ""

#~ msgid ""
#~ "Download the Tor Windows Expert Bundle,"
#~ " which you can get `from here "
#~ "<https://www.torproject.org/download/tor/>`_. Extract the"
#~ " zip file and copy the extracted "
#~ "folder to ``C:\\Program Files (x86)\\``, "
#~ "and rename the folder to ``tor-"
#~ "win32``, so that inside that folder "
#~ "is the ``Data`` and ``Tor`` folders."
#~ msgstr ""

#~ msgid ""
#~ "Make up a control port password. "
#~ "I'm going to use ``comprised stumble "
#~ "rummage work avenging construct volatile`` "
#~ "as my password. Now open a command"
#~ " prompt as an administrator, and use"
#~ " ``tor.exe --hash-password`` to generate"
#~ " a hash of your password. For "
#~ "example::"
#~ msgstr ""

#~ msgid ""
#~ "The hashed password output is displayed"
#~ " after some warnings (which you can"
#~ " ignore). In my case, it was "
#~ "``16:00322E903D96DE986058BB9ABDA91E010D7A863768635AC38E213FDBEF``."
#~ msgstr ""

#~ msgid ""
#~ "Now create a new text file at "
#~ "``C:\\Program Files (x86)\\tor-win32\\torrc`` "
#~ "and put this in it, replacing the"
#~ " ``HashedControlPassword`` with the one you"
#~ " just generated::"
#~ msgstr ""

#~ msgid ""
#~ "In your administrator command prompt, "
#~ "install tor as a service using the"
#~ " appropriate ``torrc`` file you just "
#~ "created (see `here "
#~ "<https://2019.www.torproject.org/docs/faq.html.en#NTService>`_ "
#~ "for more information on doing this). "
#~ "Like this::"
#~ msgstr ""

#~ msgid "You're now running a system Tor in Windows!"
#~ msgstr ""

#~ msgid ""
#~ "Open OnionShare. Click the Settings "
#~ "icon. Under \"How should OnionShare "
#~ "connect to Tor?\" choose \"Connect using"
#~ " control port\", and set the control"
#~ " port host to ``127.0.0.1`` and the"
#~ " port to ``9051``. Under \"Tor "
#~ "authentication options\" choose \"Password\" "
#~ "and set the password to your "
#~ "password, in my case ``comprised stumble"
#~ " rummage work avenging construct "
#~ "volatile``. Click the \"Test Settings\" "
#~ "button. If all goes well, you "
#~ "should see successfully connected to "
#~ "tor."
#~ msgstr ""

#~ msgid "Using a system Tor in macOS"
#~ msgstr ""

#~ msgid ""
#~ "First, install `Homebrew <http://brew.sh/>`_ "
#~ "if you don't already have it. "
#~ "Then, install Tor::"
#~ msgstr ""

#~ msgid ""
#~ "Open OnionShare. Click the Settings "
#~ "icon. Under \"How should OnionShare "
#~ "connect to Tor?\" choose \"Connect using"
#~ " socket file\", and set the socket"
#~ " file to be "
#~ "``/usr/local/var/run/tor/control.socket``. Under \"Tor "
#~ "authentication options\" choose \"No "
#~ "authentication, or cookie authentication\". "
#~ "Click the \"Test Settings\" button. If"
#~ " all goes well, you should see "
#~ "successfully connected to tor."
#~ msgstr ""

#~ msgid "Using a system Tor in Linux"
#~ msgstr ""

#~ msgid ""
#~ "First, install the tor package. If "
#~ "you're using Debian, Ubuntu, or a "
#~ "similar Linux distro, I recommend you"
#~ " use Tor Project's `official repository "
#~ "<https://2019.www.torproject.org/docs/debian.html.en>`_. For "
#~ "example, in Ubuntu 20.04::"
#~ msgstr ""

#~ msgid ""
#~ "Next, add your user to the group"
#~ " that runs the Tor process (in "
#~ "the case of Debian and Ubuntu, "
#~ "``debian-tor``) and configure OnionShare to"
#~ " connect to your system Tor's control"
#~ " socket file."
#~ msgstr ""

#~ msgid ""
#~ "Reboot your computer. After it boots "
#~ "up again, open OnionShare. Click the "
#~ "Settings icon. Under \"How should "
#~ "OnionShare connect to Tor?\" choose "
#~ "\"Connect using socket file\", and set"
#~ " the socket file to be "
#~ "``/var/run/tor/control``. Under \"Tor authentication"
#~ " options\" choose \"No authentication, or"
#~ " cookie authentication\". Click the \"Test"
#~ " Settings\" button. If all goes well,"
#~ " you should see successfully connect "
#~ "to Tor."
#~ msgstr ""

#~ msgid ""
#~ "If your access to the internet is"
#~ " censored, you can configure OnionShare "
#~ "to connect to the Tor network "
#~ "using `Tor bridges "
#~ "<https://2019.www.torproject.org/docs/bridges.html.en>`_. If "
#~ "OnionShare successfully connects to Tor, "
#~ "you don't need to use a bridge."
#~ msgstr ""

#~ msgid "To configure bridges, open OnionShare settings."
#~ msgstr ""

#~ msgid ""
#~ "You can use the built-in obfs4 "
#~ "pluggable transports, the built-in "
#~ "meek_lite (Azure) pluggable transports, or "
#~ "custom bridges, which you can obtain "
#~ "from Tor's `BridgeDB "
#~ "<https://bridges.torproject.org/>`_. If you need "
#~ "to use a bridge, you should try"
#~ " the built-in obfs4 ones first."
#~ msgstr ""

#~ msgid ""
#~ "Download the Tor Windows Expert Bundle"
#~ " `from <https://www.torproject.org/download/tor/>`_. "
#~ "Extract the ZIP file and copy the"
#~ " extracted folder to ``C:\\Program Files"
#~ " (x86)\\`` Rename the extracted folder "
#~ "with ``Data`` and ``Tor`` in it to"
#~ " ``tor-win32``."
#~ msgstr ""
#~ "Téléchargez l’Offre groupée Expert Windows "
#~ "`de <https://www.torproject.org/fr/download/tor/>`_. "
#~ "Extrayez le fichier ZIP et copiez "
#~ "dans ``C:\\Program Files (x86)\\`` le "
#~ "dossier extrait. Renommez en ``tor-"
#~ "win32`` le dossier extrait qui comprend"
#~ " ``Data`` et ``Tor``."

#~ msgid ""
#~ "Open OnionShare and click the \"⚙\" "
#~ "icon in it. Under \"How should "
#~ "OnionShare connect to Tor?\" choose "
#~ "\"Connect using control port\", and set"
#~ " \"Control port\" to ``127.0.0.1`` and "
#~ "\"Port\" to ``9051``. Under \"Tor "
#~ "authentication settings\" choose \"Password\" "
#~ "and set the password to the "
#~ "control port password you picked above"
#~ " Click the \"Test Connection to Tor\""
#~ " button. If all goes well, you "
#~ "should see \"Connected to the Tor "
#~ "controller\"."
#~ msgstr ""

#~ msgid ""
#~ "First, install `Homebrew <https://brew.sh/>`_ "
#~ "if you don't already have it. "
#~ "Then, install Tor::"
#~ msgstr ""

#~ msgid "Use the ``tor`` bundled with OnionShare"
#~ msgstr "Utiliser le ``tor`` intégré à OnionShare"

#~ msgid "Using Tor bridges"
#~ msgstr "Utilisez les ponts Tor"

#~ msgid ""
#~ "If your access to the Internet is"
#~ " censored, you can configure OnionShare "
#~ "to connect to the Tor network "
#~ "using `Tor bridges "
#~ "<https://2019.www.torproject.org/docs/bridges.html.en>`_. If "
#~ "OnionShare connects to Tor without one,"
#~ " you don't need to use a "
#~ "bridge."
#~ msgstr ""

#~ msgid "To configure bridges, click the \"⚙\" icon in OnionShare."
#~ msgstr "Pour configurer des ponts, cliquez sur l’icône « ⚙ » dans OnionShare."

#~ msgid ""
#~ "You can use the built-in obfs4 "
#~ "pluggable transports, the built-in "
#~ "meek_lite (Azure) pluggable transports, or "
#~ "custom bridges, which you can obtain "
#~ "from Tor's `BridgeDB "
#~ "<https://bridges.torproject.org/>`_. If you need "
#~ "to use a bridge, try the built-"
#~ "in obfs4 ones first."
#~ msgstr ""
#~ "Vous pouvez utiliser les transports "
#~ "enfichables fournis dans obfs4, ceux "
#~ "fournis dans les transports enfichables "
#~ "meek_lite (Azure), ou des ponts "
#~ "personnalisés, que vous pouvez obtenir "
#~ "depuis `la base de données des "
#~ "ponts Tor <https://bridges.torproject.org/>`_. Si"
#~ " vous avez besoin d'utiliser un pont,"
#~ " essayer ceux fournis dans obfs4 en"
#~ " premier."<|MERGE_RESOLUTION|>--- conflicted
+++ resolved
@@ -7,16 +7,10 @@
 msgstr ""
 "Project-Id-Version: OnionShare 2.3\n"
 "Report-Msgid-Bugs-To: onionshare-dev@lists.riseup.net\n"
-<<<<<<< HEAD
 "POT-Creation-Date: 2022-03-31 16:26+1100\n"
 "PO-Revision-Date: 2021-10-22 20:45+0000\n"
 "Last-Translator: aezjrareareare <jeromechaland@riseup.net>\n"
 "Language: fr\n"
-=======
-"POT-Creation-Date: 2022-01-17 10:28-0800\n"
-"PO-Revision-Date: 2022-05-03 21:13+0000\n"
-"Last-Translator: AO Localisation Lab <ao@localizationlab.org>\n"
->>>>>>> a28b9b5a
 "Language-Team: none\n"
 "Language: fr\n"
 "MIME-Version: 1.0\n"
@@ -30,12 +24,8 @@
 msgid "Connecting to Tor"
 msgstr "Connexion à Tor"
 
-<<<<<<< HEAD
 #: ../../source/tor.rst:6
 #, fuzzy
-=======
-#: ../../source/tor.rst:4
->>>>>>> a28b9b5a
 msgid ""
 "Pick a way to connect OnionShare to Tor by clicking Network Settings from"
 " the welcome screen, or the Tor onion icon in the bottom right of the "
