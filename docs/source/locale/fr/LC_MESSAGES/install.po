--- conflicted
+++ resolved
@@ -7,11 +7,7 @@
 msgstr ""
 "Project-Id-Version: OnionShare 2.3\n"
 "Report-Msgid-Bugs-To: onionshare-dev@lists.riseup.net\n"
-<<<<<<< HEAD
 "POT-Creation-Date: 2023-09-05 11:51-0700\n"
-=======
-"POT-Creation-Date: 2023-06-06 13:07+0200\n"
->>>>>>> 294f4b4d
 "PO-Revision-Date: 2023-06-07 14:30+0000\n"
 "Last-Translator: tachyglossues <tachyglossues@gmail.com>\n"
 "Language: fr\n"
@@ -20,13 +16,7 @@
 "MIME-Version: 1.0\n"
 "Content-Type: text/plain; charset=UTF-8\n"
 "Content-Transfer-Encoding: 8bit\n"
-<<<<<<< HEAD
 "Generated-By: Babel 2.12.1\n"
-=======
-"Plural-Forms: nplurals=2; plural=n > 1;\n"
-"X-Generator: Weblate 4.18-dev\n"
-"Generated-By: Babel 2.9.1\n"
->>>>>>> 294f4b4d
 
 #: ../../source/install.rst:2
 msgid "Installation"
@@ -107,7 +97,6 @@
 #: ../../source/install.rst:28
 msgid ""
 "If you'd like to install OnionShare manually with Flatpak using the PGP-"
-<<<<<<< HEAD
 "signed `single-file bundle <https://docs.flatpak.org/en/latest/single-"
 "file-bundles.html>`_, you can do so like this:"
 msgstr ""
@@ -116,7 +105,7 @@
 "/single-file-bundles.html>`_signé par PGP, vous pouvez le faire comme "
 "suit :"
 
-#: ../../source/install.rst:30
+#: ../../source/install.rst:55
 msgid ""
 "Install Flatpak by following the instructions at "
 "https://flatpak.org/setup/."
@@ -130,28 +119,6 @@
 "exists flathub https://flathub.org/repo/flathub.flatpakrepo``. Even "
 "though you won't be downloading OnionShare from Flathub, OnionShare "
 "depends on some packages that are only available there."
-=======
-"signed `single-file bundle <https://docs.flatpak.org/en/latest/single-file-"
-"bundles.html>`_, you can do so like this:"
-msgstr ""
-"Si vous souhaitez installer OnionShare manuellement avec Flatpak en "
-"utilisant le `single-file bundle <https://docs.flatpak.org/en/latest/single-"
-"file-bundles.html>`_signé par PGP, vous pouvez le faire comme suit :"
-
-#: ../../source/install.rst:30
-msgid ""
-"Install Flatpak by following the instructions at https://flatpak.org/setup/."
-msgstr ""
-"Installez Flatpak en suivant les instructions à l'adresse https://flatpak."
-"org/setup/."
-
-#: ../../source/install.rst:31
-msgid ""
-"Add the Flathub repository by running ``flatpak remote-add --if-not-exists "
-"flathub https://flathub.org/repo/flathub.flatpakrepo``. Even though you "
-"won't be downloading OnionShare from Flathub, OnionShare depends on some "
-"packages that are only available there."
->>>>>>> 294f4b4d
 msgstr ""
 "Ajoutez le dépôt Flathub en lançant ``flatpak remote-add --if-not-exists "
 "flathub https://flathub.org/repo/flathub.flatpakrepo``. Même si vous ne "
@@ -160,7 +127,6 @@
 
 #: ../../source/install.rst:32
 msgid ""
-<<<<<<< HEAD
 "Go to https://onionshare.org/dist/, choose the latest version of "
 "OnionShare, and download the ``.flatpak`` and ``.flatpak.asc`` files."
 msgstr ""
@@ -175,50 +141,22 @@
 msgstr ""
 "Vérifie la signature PGP du fichier ``.flatpak``. Voir "
 ":ref:`verifying_sigs` pour plus d'informations."
-=======
-"Go to https://onionshare.org/dist/, choose the latest version of OnionShare, "
-"and download the ``.flatpak`` and ``.flatpak.asc`` files."
-msgstr ""
-"Allez sur https://onionshare.org/dist/, choisissez la dernière version "
-"d'OnionShare, et téléchargez les fichiers ``.flatpak`` et ``.flatpak.asc``."
-
-#: ../../source/install.rst:33
-msgid ""
-"Verify the PGP signature of the ``.flatpak`` file. See :ref:`verifying_sigs` "
-"for more info."
-msgstr ""
-"Vérifie la signature PGP du fichier ``.flatpak``. Voir :ref:`verifying_sigs` "
-"pour plus d'informations."
->>>>>>> 294f4b4d
 
 #: ../../source/install.rst:34
 msgid ""
 "Install the ``.flatpak`` file by running ``flatpak install OnionShare-"
-<<<<<<< HEAD
 "VERSION.flatpak``. Replace ``VERSION`` with the version number of the "
 "file you downloaded."
 msgstr ""
 "Installez le fichier ``.flatpak`` en exécutant ``flatpak install "
 "OnionShare-VERSION.flatpak``. Remplacez ``VERSION`` par le numéro de "
 "version du fichier que vous avez téléchargé."
-=======
-"VERSION.flatpak``. Replace ``VERSION`` with the version number of the file "
-"you downloaded."
-msgstr ""
-"Installez le fichier ``.flatpak`` en exécutant ``flatpak install OnionShare-"
-"VERSION.flatpak``. Remplacez ``VERSION`` par le numéro de version du fichier "
-"que vous avez téléchargé."
->>>>>>> 294f4b4d
 
 #: ../../source/install.rst:36
 msgid "You can run OnionShare with: `flatpak run org.onionshare.OnionShare`."
 msgstr ""
-<<<<<<< HEAD
 "Vous pouvez lancer OnionShare avec : `flatpak run "
 "org.onionshare.OnionShare`."
-=======
-"Vous pouvez lancer OnionShare avec : `flatpak run org.onionshare.OnionShare`."
->>>>>>> 294f4b4d
 
 #: ../../source/install.rst:39
 msgid "Manual Snapcraft Installation"
@@ -226,7 +164,6 @@
 
 #: ../../source/install.rst:41
 msgid ""
-<<<<<<< HEAD
 "If you'd like to install OnionShare manually with Snapcraft using the "
 "PGP-signed Snapcraft package, you can do so like this:"
 msgstr ""
@@ -234,7 +171,7 @@
 "utilisant le paquet Snapcraft signé PGP, vous pouvez le faire comme suit "
 ":"
 
-#: ../../source/install.rst:43
+#: ../../source/install.rst:68
 msgid ""
 "Install Snapcraft by following the instructions at "
 "https://snapcraft.io/docs/installing-snapd."
@@ -246,50 +183,21 @@
 msgid ""
 "Go to https://onionshare.org/dist/, choose the latest version of "
 "OnionShare, and download the ``.snap`` and ``.snap.asc`` files."
-=======
-"If you'd like to install OnionShare manually with Snapcraft using the PGP-"
-"signed Snapcraft package, you can do so like this:"
-msgstr ""
-"Si vous souhaitez installer OnionShare manuellement avec Snapcraft en "
-"utilisant le paquet Snapcraft signé PGP, vous pouvez le faire comme suit :"
-
-#: ../../source/install.rst:43
-msgid ""
-"Install Snapcraft by following the instructions at https://snapcraft.io/docs/"
-"installing-snapd."
-msgstr ""
-"Installez Snapcraft en suivant les instructions à l'adresse https://snapcraft"
-".io/docs/installing-snapd."
-
-#: ../../source/install.rst:44
-msgid ""
-"Go to https://onionshare.org/dist/, choose the latest version of OnionShare, "
-"and download the ``.snap`` and ``.snap.asc`` files."
->>>>>>> 294f4b4d
 msgstr ""
 "Allez sur https://onionshare.org/dist/, choisissez la dernière version "
 "d'OnionShare, et téléchargez les fichiers ``.snap`` et ``.snap.asc``."
 
 #: ../../source/install.rst:45
 msgid ""
-<<<<<<< HEAD
 "Verify the PGP signature of the ``.snap`` file. See :ref:`verifying_sigs`"
 " for more info."
 msgstr ""
 "Vérifie la signature PGP du fichier ``.snap``. Voir :ref:`verifying_sigs`"
 " pour plus d'informations."
-=======
-"Verify the PGP signature of the ``.snap`` file. See :ref:`verifying_sigs` "
-"for more info."
-msgstr ""
-"Vérifie la signature PGP du fichier ``.snap``. Voir :ref:`verifying_sigs` "
-"pour plus d'informations."
->>>>>>> 294f4b4d
-
-#: ../../source/install.rst:46
+
+#: ../../source/install.rst:71
 msgid ""
 "Install the ``.snap`` file by running ``snap install --dangerous "
-<<<<<<< HEAD
 "onionshare_VERSION_amd64.snap``. Replace ``VERSION`` with the version "
 "number of the file you downloaded. Note that you must use `--dangerous` "
 "because the package is not signed by the Snapcraft store, however you did"
@@ -301,19 +209,6 @@
 "utiliser `--dangerous` parce que le paquet n'est pas signé par le magasin"
 " Snapcraft, cependant vous avez vérifié sa signature PGP, donc vous savez"
 " qu'il est légitime."
-=======
-"onionshare_VERSION_amd64.snap``. Replace ``VERSION`` with the version number "
-"of the file you downloaded. Note that you must use `--dangerous` because the "
-"package is not signed by the Snapcraft store, however you did verify its PGP "
-"signature, so you know it's legitimate."
-msgstr ""
-"Installez le fichier ``.snap`` en exécutant ``snap install --dangerous "
-"onionshare_VERSION_amd64.snap``. Remplacez ``VERSION`` par le numéro de "
-"version du fichier que vous avez téléchargé. Notez que vous devez utiliser "
-"`--dangerous` parce que le paquet n'est pas signé par le magasin Snapcraft, "
-"cependant vous avez vérifié sa signature PGP, donc vous savez qu'il est "
-"légitime."
->>>>>>> 294f4b4d
 
 #: ../../source/install.rst:48
 msgid "You can run OnionShare with: `snap run onionshare`."
@@ -330,13 +225,8 @@
 " more info."
 msgstr ""
 "Vous pouvez installer uniquement la version en ligne de commande "
-<<<<<<< HEAD
 "d'OnionShare sur n'importe quel OS en utilisant le gestionnaire de "
 "paquets ``pip``. Voir :ref:`cli` pour plus de précisions."
-=======
-"d'OnionShare sur n'importe quel OS en utilisant le gestionnaire de paquets "
-"``pip``. Voir :ref:`cli` pour plus de précisions."
->>>>>>> 294f4b4d
 
 #: ../../source/install.rst:60
 msgid "Verifying PGP signatures"
@@ -391,10 +281,7 @@
 msgstr "Signatures"
 
 #: ../../source/install.rst:76
-<<<<<<< HEAD
-#, fuzzy
-=======
->>>>>>> 294f4b4d
+#, fuzzy
 msgid ""
 "You can find the signatures (as ``.asc`` files), as well as Windows, "
 "macOS, Flatpak, Snap, and source packages, at "
@@ -402,26 +289,17 @@
 "OnionShare. You can also find them on the `GitHub Releases page "
 "<https://github.com/onionshare/onionshare/releases>`_."
 msgstr ""
-<<<<<<< HEAD
 "Vous pouvez trouver les signatures (en tant fichiers ``.asc``), ainsi que"
 " les fichiers Windows, macOS, Flatpak, Snap et sources, à "
 "https://onionshare.org/dist/ in les dossiers correspondants à chaque "
 "version d'OnionShare. Vous pouvez aussi les trouvez sur `la page des "
 "versions GitHub <https://github.com/micahflee/onionshare/releases>`_."
-=======
-"Vous pouvez trouver les signatures (en tant fichiers ``.asc``), ainsi que "
-"les fichiers Windows, macOS, Flatpak, Snap et sources, à https://onionshare."
-"org/dist/ in les dossiers correspondants à chaque version d'OnionShare. Vous "
-"pouvez aussi les trouvez sur `la page des versions GitHub <https://github."
-"com/micahflee/onionshare/releases>`_."
->>>>>>> 294f4b4d
 
 #: ../../source/install.rst:80
 msgid "Verifying"
 msgstr "Vérifier"
 
 #: ../../source/install.rst:82
-<<<<<<< HEAD
 #, fuzzy
 msgid ""
 "Once you have imported Micah's public key into your GnuPG keychain, "
@@ -469,26 +347,6 @@
 
 #: ../../source/install.rst:114
 #, fuzzy
-=======
-msgid ""
-"Once you have imported Micah's public key into your GnuPG keychain, "
-"downloaded the binary and ``.asc`` signature, you can verify the binary for "
-"macOS in a terminal like this::"
-msgstr ""
-"Une fois que vous avez importé la clé publique de Micah dans votre trousseau "
-"de clés GnuPG, téléchargé le binaire et la signature ``.asc``, vous pouvez "
-"vérifier le binaire pour macOS dans un terminal comme ceci::"
-
-#: ../../source/install.rst:86
-msgid "Or for Windows, in a command-prompt like this::"
-msgstr "Ou pour Windows, dans l'invite de commande comme ceci ::"
-
-#: ../../source/install.rst:90
-msgid "The expected output looks like this::"
-msgstr "La sortie attendue ressemble à ::"
-
-#: ../../source/install.rst:102
->>>>>>> 294f4b4d
 msgid ""
 "The ``WARNING:`` shown above, is not a problem with the package, it only "
 "means you haven't defined a level of \"trust\" of Micah's (the core "
@@ -501,11 +359,7 @@
 "que vous n'avez pas défini le niveau de \"confiance\" de la clé PGP de "
 "Micah.)"
 
-<<<<<<< HEAD
 #: ../../source/install.rst:116
-=======
-#: ../../source/install.rst:104
->>>>>>> 294f4b4d
 msgid ""
 "If you want to learn more about verifying PGP signatures, the guides for "
 "`Qubes OS <https://www.qubes-os.org/security/verifying-signatures/>`_ and"
