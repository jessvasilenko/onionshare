--- conflicted
+++ resolved
@@ -7,23 +7,10 @@
 msgstr ""
 "Project-Id-Version: OnionShare 2.3\n"
 "Report-Msgid-Bugs-To: onionshare-dev@lists.riseup.net\n"
-<<<<<<< HEAD
-"POT-Creation-Date: 2022-07-04 17:16-0400\n"
-"PO-Revision-Date: 2021-11-25 15:52+0000\n"
-=======
 "POT-Creation-Date: 2022-03-31 16:26+1100\n"
 "PO-Revision-Date: 2022-07-05 23:19+0000\n"
->>>>>>> 6b804354
 "Last-Translator: Ihor Hordiichuk <igor_ck@outlook.com>\n"
 "Language-Team: none\n"
-<<<<<<< HEAD
-"Plural-Forms: nplurals=3; plural=n%10==1 && n%100!=11 ? 0 : n%10>=2 && "
-"n%10<=4 && (n%100<10 || n%100>=20) ? 1 : 2;\n"
-"MIME-Version: 1.0\n"
-"Content-Type: text/plain; charset=utf-8\n"
-"Content-Transfer-Encoding: 8bit\n"
-"Generated-By: Babel 2.10.3\n"
-=======
 "Language: uk\n"
 "MIME-Version: 1.0\n"
 "Content-Type: text/plain; charset=utf-8\n"
@@ -32,23 +19,18 @@
 "%10<=4 && (n%100<10 || n%100>=20) ? 1 : 2;\n"
 "X-Generator: Weblate 4.13.1-dev\n"
 "Generated-By: Babel 2.9.1\n"
->>>>>>> 6b804354
 
 #: ../../source/tor.rst:2
 msgid "Connecting to Tor"
 msgstr "З'єднання з Tor"
 
-<<<<<<< HEAD
-#: ../../source/tor.rst:4
+#: ../../source/tor.rst:6
 msgid ""
 "When OnionShare starts, it will show you a screen asking you to connect "
 "to the Tor network."
 msgstr ""
 
 #: ../../source/tor.rst:8
-=======
-#: ../../source/tor.rst:6
->>>>>>> 6b804354
 msgid ""
 "You can toggle on the switch \"Connect to Tor automatically\" before "
 "clicking \"Connect to Tor\". This means that next time OnionShare starts,"
@@ -57,12 +39,9 @@
 "the connection fails, you can still try bridges or reconfigure Tor via "
 "the \"Network Settings\" button."
 msgstr ""
-<<<<<<< HEAD
-=======
 "Виберіть спосіб під'єднання OnionShare до Tor, клацнувши Налаштування Мережі "
 "або піктограму Tor onion у нижньому правому куті вікна OnionShare, щоб "
 "перейти до вкладки налаштувань Tor."
->>>>>>> 6b804354
 
 #: ../../source/tor.rst:11
 msgid ""
@@ -654,42 +633,4 @@
 #~ " від Tor `BridgeDB "
 #~ "<https://bridges.torproject.org/>`_. Якщо вам "
 #~ "потрібно використовувати міст, спершу "
-<<<<<<< HEAD
-#~ "спробуйте вбудовані obfs4."
-
-#~ msgid ""
-#~ "Pick a way to connect OnionShare "
-#~ "to Tor by clicking Network Settings "
-#~ "from the welcome screen, or the "
-#~ "Tor onion icon in the bottom right"
-#~ " of the OnionShare window to open "
-#~ "the Tor Settings tab."
-#~ msgstr ""
-#~ "Виберіть спосіб під'єднання OnionShare до "
-#~ "Tor, натиснувши піктограму Tor onion у"
-#~ " нижньому правому куті вікна OnionShare,"
-#~ " щоб перейти до вкладки налаштувань "
-#~ "Tor."
-
-#~ msgid "Getting Around Censorship"
-#~ msgstr "Обхід цензури"
-
-#~ msgid ""
-#~ "If your access to the internet is"
-#~ " censored, you can configure OnionShare "
-#~ "to connect to the Tor network "
-#~ "using `Tor bridges <https://tb-"
-#~ "manual.torproject.org/bridges/>`_. If OnionShare "
-#~ "connects to Tor without one, you "
-#~ "don't need to use a bridge."
-#~ msgstr ""
-#~ "Якщо ваш доступ до інтернету "
-#~ "цензуровано, ви можете налаштувати OnionShare"
-#~ " для з'єднання з мережею Tor за "
-#~ "допомогою `мостів Tor <https://tb-"
-#~ "manual.torproject.org/bridges/>`_. Якщо OnionShare "
-#~ "під'єднано до Tor без них, вам не"
-#~ " потрібно користуватися мостом."
-=======
-#~ "спробуйте вбудовані obfs4."
->>>>>>> 6b804354
+#~ "спробуйте вбудовані obfs4."