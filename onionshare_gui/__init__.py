# -*- coding: utf-8 -*-
"""
OnionShare | https://onionshare.org/

Copyright (C) 2017 Micah Lee <micah@micahflee.com>

This program is free software: you can redistribute it and/or modify
it under the terms of the GNU General Public License as published by
the Free Software Foundation, either version 3 of the License, or
(at your option) any later version.

This program is distributed in the hope that it will be useful,
but WITHOUT ANY WARRANTY; without even the implied warranty of
MERCHANTABILITY or FITNESS FOR A PARTICULAR PURPOSE.  See the
GNU General Public License for more details.

You should have received a copy of the GNU General Public License
along with this program.  If not, see <http://www.gnu.org/licenses/>.
"""
from __future__ import division
import os, sys, platform, argparse
from .alert import Alert
from PyQt5 import QtCore, QtWidgets

from onionshare import strings
from onionshare.common import Common
from onionshare.web import Web
from onionshare.onion import Onion
from onionshare.onionshare import OnionShare

from .onionshare_gui import OnionShareGui

class Application(QtWidgets.QApplication):
    """
    This is Qt's QApplication class. It has been overridden to support threads
    and the quick keyboard shortcut.
    """
    def __init__(self, common):
        if common.platform == 'Linux' or common.platform == 'BSD':
            self.setAttribute(QtCore.Qt.AA_X11InitThreads, True)
        QtWidgets.QApplication.__init__(self, sys.argv)
        self.installEventFilter(self)

    def eventFilter(self, obj, event):
        if (event.type() == QtCore.QEvent.KeyPress and
            event.key() == QtCore.Qt.Key_Q and
            event.modifiers() == QtCore.Qt.ControlModifier):
                self.quit()
        return False


def main():
    """
    The main() function implements all of the logic that the GUI version of onionshare uses.
    """
    common = Common()

    strings.load_strings(common)
    print(strings._('version_string').format(common.version))

    # Start the Qt app
    global qtapp
    qtapp = Application(common)

    # Parse arguments
    parser = argparse.ArgumentParser(formatter_class=lambda prog: argparse.HelpFormatter(prog,max_help_position=48))
    parser.add_argument('--local-only', action='store_true', dest='local_only', help=strings._("help_local_only"))
    parser.add_argument('--stay-open', action='store_true', dest='stay_open', help=strings._("help_stay_open"))
    parser.add_argument('--shutdown-timeout', metavar='<int>', dest='shutdown_timeout', default=0, help=strings._("help_shutdown_timeout"))
    parser.add_argument('--debug', action='store_true', dest='debug', help=strings._("help_debug"))
    parser.add_argument('--filenames', metavar='filenames', nargs='+', help=strings._('help_filename'))
    parser.add_argument('--config', metavar='config', default=False, help=strings._('help_config'))
    args = parser.parse_args()

    filenames = args.filenames
    if filenames:
        for i in range(len(filenames)):
            filenames[i] = os.path.abspath(filenames[i])

    config = args.config

    local_only = bool(args.local_only)
    stay_open = bool(args.stay_open)
    shutdown_timeout = int(args.shutdown_timeout)
    debug = bool(args.debug)

    # Debug mode?
    common.debug = debug

    # Validation
    if filenames:
        valid = True
        for filename in filenames:
            if not os.path.isfile(filename) and not os.path.isdir(filename):
                Alert(common, strings._("not_a_file", True).format(filename))
                valid = False
            if not os.access(filename, os.R_OK):
                Alert(common, strings._("not_a_readable_file", True).format(filename))
                valid = False
        if not valid:
            sys.exit()

    # Create the Web object
    web = Web(common, stay_open, True)

    # Start the Onion
    onion = Onion(common)

    # Start the OnionShare app
    app = OnionShare(common, onion, local_only, stay_open, shutdown_timeout)

    # Launch the gui
<<<<<<< HEAD
    web.stay_open = stay_open
    gui = OnionShareGui(common, web, onion, qtapp, app, filenames, config)
=======
    gui = OnionShareGui(onion, qtapp, app, filenames, config, local_only)
>>>>>>> 1201205d

    # Clean up when app quits
    def shutdown():
        onion.cleanup()
        app.cleanup()
    qtapp.aboutToQuit.connect(shutdown)

    # All done
    sys.exit(qtapp.exec_())

if __name__ == '__main__':
    main()<|MERGE_RESOLUTION|>--- conflicted
+++ resolved
@@ -110,12 +110,7 @@
     app = OnionShare(common, onion, local_only, stay_open, shutdown_timeout)
 
     # Launch the gui
-<<<<<<< HEAD
-    web.stay_open = stay_open
-    gui = OnionShareGui(common, web, onion, qtapp, app, filenames, config)
-=======
     gui = OnionShareGui(onion, qtapp, app, filenames, config, local_only)
->>>>>>> 1201205d
 
     # Clean up when app quits
     def shutdown():
