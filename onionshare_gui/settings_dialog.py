--- conflicted
+++ resolved
@@ -34,11 +34,7 @@
     """
     settings_saved = QtCore.pyqtSignal()
 
-<<<<<<< HEAD
-    def __init__(self, common, onion, qtapp, config=False):
-=======
-    def __init__(self, onion, qtapp, config=False, local_only=False):
->>>>>>> 1201205d
+    def __init__(self, common, onion, qtapp, config=False, local_only=False):
         super(SettingsDialog, self).__init__()
 
         self.common = common
@@ -685,45 +681,6 @@
             # If Tor isn't connected, or if Tor settings have changed, Reinitialize
             # the Onion object
             reboot_onion = False
-<<<<<<< HEAD
-            if self.onion.is_authenticated():
-                self.common.log('SettingsDialog', 'save_clicked', 'Connected to Tor')
-                def changed(s1, s2, keys):
-                    """
-                    Compare the Settings objects s1 and s2 and return true if any values
-                    have changed for the given keys.
-                    """
-                    for key in keys:
-                        if s1.get(key) != s2.get(key):
-                            return True
-                    return False
-
-                if changed(settings, self.old_settings, [
-                    'connection_type', 'control_port_address',
-                    'control_port_port', 'socks_address', 'socks_port',
-                    'socket_file_path', 'auth_type', 'auth_password',
-                    'no_bridges', 'tor_bridges_use_obfs4',
-                    'tor_bridges_use_meek_lite_amazon', 'tor_bridges_use_meek_lite_azure',
-                    'tor_bridges_use_custom_bridges']):
-
-                    reboot_onion = True
-
-            else:
-                self.common.log('SettingsDialog', 'save_clicked', 'Not connected to Tor')
-                # Tor isn't connected, so try connecting
-                reboot_onion = True
-
-            # Do we need to reinitialize Tor?
-            if reboot_onion:
-                # Reinitialize the Onion object
-                self.common.log('SettingsDialog', 'save_clicked', 'rebooting the Onion')
-                self.onion.cleanup()
-
-                tor_con = TorConnectionDialog(self.common, self.qtapp, self.onion, settings)
-                tor_con.start()
-
-                self.common.log('SettingsDialog', 'save_clicked', 'Onion done rebooting, connected to Tor: {}'.format(self.onion.connected_to_tor))
-=======
             if not self.local_only:
                 if self.onion.is_authenticated():
                     common.log('SettingsDialog', 'save_clicked', 'Connected to Tor')
@@ -766,7 +723,6 @@
                     if self.onion.is_authenticated() and not tor_con.wasCanceled():
                         self.settings_saved.emit()
                         self.close()
->>>>>>> 1201205d
 
                 else:
                     self.settings_saved.emit()
@@ -914,14 +870,9 @@
         self.common.log('SettingsDialog', 'closeEvent')
 
         # On close, if Tor isn't connected, then quit OnionShare altogether
-<<<<<<< HEAD
-        if not self.onion.is_authenticated():
-            self.common.log('SettingsDialog', 'closeEvent', 'Closing while not connected to Tor')
-=======
         if not self.local_only:
             if not self.onion.is_authenticated():
-                common.log('SettingsDialog', 'closeEvent', 'Closing while not connected to Tor')
->>>>>>> 1201205d
+                self.common.log('SettingsDialog', 'closeEvent', 'Closing while not connected to Tor')
 
                 # Wait 1ms for the event loop to finish, then quit
                 QtCore.QTimer.singleShot(1, self.qtapp.quit)
