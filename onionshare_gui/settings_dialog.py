# -*- coding: utf-8 -*-
"""
OnionShare | https://onionshare.org/

Copyright (C) 2014-2018 Micah Lee <micah@micahflee.com>

This program is free software: you can redistribute it and/or modify
it under the terms of the GNU General Public License as published by
the Free Software Foundation, either version 3 of the License, or
(at your option) any later version.

This program is distributed in the hope that it will be useful,
but WITHOUT ANY WARRANTY; without even the implied warranty of
MERCHANTABILITY or FITNESS FOR A PARTICULAR PURPOSE.  See the
GNU General Public License for more details.

You should have received a copy of the GNU General Public License
along with this program.  If not, see <http://www.gnu.org/licenses/>.
"""
from PyQt5 import QtCore, QtWidgets, QtGui
import sys, platform, datetime, re

from onionshare import strings, common
from onionshare.settings import Settings
from onionshare.onion import *

from .widgets import Alert
from .update_checker import *
from .tor_connection_dialog import TorConnectionDialog

class SettingsDialog(QtWidgets.QDialog):
    """
    Settings dialog.
    """
    settings_saved = QtCore.pyqtSignal()

    def __init__(self, common, onion, qtapp, config=False, local_only=False):
        super(SettingsDialog, self).__init__()

        self.common = common

        self.common.log('SettingsDialog', '__init__')

        self.onion = onion
        self.qtapp = qtapp
        self.config = config
        self.local_only = local_only

        self.setModal(True)
        self.setWindowTitle(strings._('gui_settings_window_title', True))
        self.setWindowIcon(QtGui.QIcon(self.common.get_resource_path('images/logo.png')))

        self.system = platform.system()

        # General options

        # Whether or not to save the Onion private key for reuse (persistent URL  mode)
        self.save_private_key_checkbox = QtWidgets.QCheckBox()
        self.save_private_key_checkbox.setCheckState(QtCore.Qt.Unchecked)
        self.save_private_key_checkbox.setText(strings._("gui_save_private_key_checkbox", True))

        # Use a slug
        self.public_mode_checkbox = QtWidgets.QCheckBox()
        self.public_mode_checkbox.setCheckState(QtCore.Qt.Unchecked)
        self.public_mode_checkbox.setText(strings._("gui_settings_public_mode_checkbox", True))

        # General options layout
        general_group_layout = QtWidgets.QVBoxLayout()
        general_group_layout.addWidget(self.save_private_key_checkbox)
        general_group_layout.addWidget(self.public_mode_checkbox)
        general_group = QtWidgets.QGroupBox(strings._("gui_settings_general_label", True))
        general_group.setLayout(general_group_layout)

        # Sharing options

        # Close after first download
        self.close_after_first_download_checkbox = QtWidgets.QCheckBox()
        self.close_after_first_download_checkbox.setCheckState(QtCore.Qt.Checked)
        self.close_after_first_download_checkbox.setText(strings._("gui_settings_close_after_first_download_option", True))

        # Whether or not to use a shutdown timer
        self.shutdown_timeout_checkbox = QtWidgets.QCheckBox()
        self.shutdown_timeout_checkbox.setCheckState(QtCore.Qt.Checked)
        self.shutdown_timeout_checkbox.setText(strings._("gui_settings_shutdown_timeout_checkbox", True))

<<<<<<< HEAD
        # Whether or not to use legacy v2 onions
        self.use_legacy_v2_onions_checkbox = QtWidgets.QCheckBox()
        self.use_legacy_v2_onions_checkbox.setCheckState(QtCore.Qt.Unchecked)
        self.use_legacy_v2_onions_checkbox.setText(strings._("gui_use_legacy_v2_onions_checkbox", True))

        # Whether or not to save the Onion private key for reuse (persistent URLs)
        self.save_private_key_checkbox = QtWidgets.QCheckBox()
        self.save_private_key_checkbox.setCheckState(QtCore.Qt.Unchecked)
        self.save_private_key_checkbox.setText(strings._("gui_save_private_key_checkbox", True))
        self.save_private_key_checkbox.clicked.connect(self.save_private_key_checkbox_clicked)

=======
>>>>>>> 13652e3b
        # Sharing options layout
        sharing_group_layout = QtWidgets.QVBoxLayout()
        sharing_group_layout.addWidget(self.close_after_first_download_checkbox)
        sharing_group_layout.addWidget(self.shutdown_timeout_checkbox)
<<<<<<< HEAD
        sharing_group_layout.addWidget(self.use_legacy_v2_onions_checkbox)
        sharing_group_layout.addWidget(self.save_private_key_checkbox)
=======
>>>>>>> 13652e3b
        sharing_group = QtWidgets.QGroupBox(strings._("gui_settings_sharing_label", True))
        sharing_group.setLayout(sharing_group_layout)

        # Downloads dir
        downloads_label = QtWidgets.QLabel(strings._('gui_settings_downloads_label', True));
        self.downloads_dir_lineedit = QtWidgets.QLineEdit()
        self.downloads_dir_lineedit.setReadOnly(True)
        downloads_button = QtWidgets.QPushButton(strings._('gui_settings_downloads_button', True))
        downloads_button.clicked.connect(self.downloads_button_clicked)
        downloads_layout = QtWidgets.QHBoxLayout()
        downloads_layout.addWidget(downloads_label)
        downloads_layout.addWidget(self.downloads_dir_lineedit)
        downloads_layout.addWidget(downloads_button)

        # Allow the receiver to shutdown the server
        self.receive_allow_receiver_shutdown_checkbox = QtWidgets.QCheckBox()
        self.receive_allow_receiver_shutdown_checkbox.setCheckState(QtCore.Qt.Checked)
        self.receive_allow_receiver_shutdown_checkbox.setText(strings._("gui_settings_receive_allow_receiver_shutdown_checkbox", True))

        # Receiving options layout
        receiving_group_layout = QtWidgets.QVBoxLayout()
        receiving_group_layout.addLayout(downloads_layout)
        receiving_group_layout.addWidget(self.receive_allow_receiver_shutdown_checkbox)
        receiving_group = QtWidgets.QGroupBox(strings._("gui_settings_receiving_label", True))
        receiving_group.setLayout(receiving_group_layout)

        # Stealth options

        # Stealth
        stealth_details = QtWidgets.QLabel(strings._("gui_settings_stealth_option_details", True))
        stealth_details.setWordWrap(True)
        stealth_details.setTextInteractionFlags(QtCore.Qt.TextBrowserInteraction)
        stealth_details.setOpenExternalLinks(True)
        stealth_details.setMinimumSize(stealth_details.sizeHint())
        self.stealth_checkbox = QtWidgets.QCheckBox()
        self.stealth_checkbox.setCheckState(QtCore.Qt.Unchecked)
        self.stealth_checkbox.setText(strings._("gui_settings_stealth_option", True))
        self.stealth_checkbox.clicked.connect(self.stealth_checkbox_clicked_connect)

        hidservauth_details = QtWidgets.QLabel(strings._('gui_settings_stealth_hidservauth_string', True))
        hidservauth_details.setWordWrap(True)
        hidservauth_details.setMinimumSize(hidservauth_details.sizeHint())
        hidservauth_details.hide()

        self.hidservauth_copy_button = QtWidgets.QPushButton(strings._('gui_copy_hidservauth', True))
        self.hidservauth_copy_button.clicked.connect(self.hidservauth_copy_button_clicked)
        self.hidservauth_copy_button.hide()

        # Stealth options layout
        stealth_group_layout = QtWidgets.QVBoxLayout()
        stealth_group_layout.addWidget(stealth_details)
        stealth_group_layout.addWidget(self.stealth_checkbox)
        stealth_group_layout.addWidget(hidservauth_details)
        stealth_group_layout.addWidget(self.hidservauth_copy_button)
        stealth_group = QtWidgets.QGroupBox(strings._("gui_settings_stealth_label", True))
        stealth_group.setLayout(stealth_group_layout)

        # Automatic updates options

        # Autoupdate
        self.autoupdate_checkbox = QtWidgets.QCheckBox()
        self.autoupdate_checkbox.setCheckState(QtCore.Qt.Unchecked)
        self.autoupdate_checkbox.setText(strings._("gui_settings_autoupdate_option", True))

        # Last update time
        self.autoupdate_timestamp = QtWidgets.QLabel()

        # Check for updates button
        self.check_for_updates_button = QtWidgets.QPushButton(strings._('gui_settings_autoupdate_check_button', True))
        self.check_for_updates_button.clicked.connect(self.check_for_updates)
        # We can't check for updates if not connected to Tor
        if not self.onion.connected_to_tor:
            self.check_for_updates_button.setEnabled(False)

        # Autoupdate options layout
        autoupdate_group_layout = QtWidgets.QVBoxLayout()
        autoupdate_group_layout.addWidget(self.autoupdate_checkbox)
        autoupdate_group_layout.addWidget(self.autoupdate_timestamp)
        autoupdate_group_layout.addWidget(self.check_for_updates_button)
        autoupdate_group = QtWidgets.QGroupBox(strings._("gui_settings_autoupdate_label", True))
        autoupdate_group.setLayout(autoupdate_group_layout)

        # Autoupdate is only available for Windows and Mac (Linux updates using package manager)
        if self.system != 'Windows' and self.system != 'Darwin':
            autoupdate_group.hide()

        # Connection type: either automatic, control port, or socket file

        # Bundled Tor
        self.connection_type_bundled_radio = QtWidgets.QRadioButton(strings._('gui_settings_connection_type_bundled_option', True))
        self.connection_type_bundled_radio.toggled.connect(self.connection_type_bundled_toggled)

        # Bundled Tor doesn't work on dev mode in Windows or Mac
        if (self.system == 'Windows' or self.system == 'Darwin') and getattr(sys, 'onionshare_dev_mode', False):
            self.connection_type_bundled_radio.setEnabled(False)

        # Bridge options for bundled tor

        # No bridges option radio
        self.tor_bridges_no_bridges_radio = QtWidgets.QRadioButton(strings._('gui_settings_tor_bridges_no_bridges_radio_option', True))
        self.tor_bridges_no_bridges_radio.toggled.connect(self.tor_bridges_no_bridges_radio_toggled)

        # obfs4 option radio
        # if the obfs4proxy binary is missing, we can't use obfs4 transports
        (self.tor_path, self.tor_geo_ip_file_path, self.tor_geo_ipv6_file_path, self.obfs4proxy_file_path) = self.common.get_tor_paths()
        if not os.path.isfile(self.obfs4proxy_file_path):
            self.tor_bridges_use_obfs4_radio = QtWidgets.QRadioButton(strings._('gui_settings_tor_bridges_obfs4_radio_option_no_obfs4proxy', True))
            self.tor_bridges_use_obfs4_radio.setEnabled(False)
        else:
            self.tor_bridges_use_obfs4_radio = QtWidgets.QRadioButton(strings._('gui_settings_tor_bridges_obfs4_radio_option', True))
        self.tor_bridges_use_obfs4_radio.toggled.connect(self.tor_bridges_use_obfs4_radio_toggled)

        # meek_lite-azure option radio
        # if the obfs4proxy binary is missing, we can't use meek_lite-azure transports
        (self.tor_path, self.tor_geo_ip_file_path, self.tor_geo_ipv6_file_path, self.obfs4proxy_file_path) = self.common.get_tor_paths()
        if not os.path.isfile(self.obfs4proxy_file_path):
            self.tor_bridges_use_meek_lite_azure_radio = QtWidgets.QRadioButton(strings._('gui_settings_tor_bridges_meek_lite_azure_radio_option_no_obfs4proxy', True))
            self.tor_bridges_use_meek_lite_azure_radio.setEnabled(False)
        else:
            self.tor_bridges_use_meek_lite_azure_radio = QtWidgets.QRadioButton(strings._('gui_settings_tor_bridges_meek_lite_azure_radio_option', True))
        self.tor_bridges_use_meek_lite_azure_radio.toggled.connect(self.tor_bridges_use_meek_lite_azure_radio_toggled)

        # meek_lite currently not supported on the version of obfs4proxy bundled with TorBrowser
        if self.system == 'Windows' or self.system == 'Darwin':
            self.tor_bridges_use_meek_lite_azure_radio.hide()

        # Custom bridges radio and textbox
        self.tor_bridges_use_custom_radio = QtWidgets.QRadioButton(strings._('gui_settings_tor_bridges_custom_radio_option', True))
        self.tor_bridges_use_custom_radio.toggled.connect(self.tor_bridges_use_custom_radio_toggled)

        self.tor_bridges_use_custom_label = QtWidgets.QLabel(strings._('gui_settings_tor_bridges_custom_label', True))
        self.tor_bridges_use_custom_label.setTextInteractionFlags(QtCore.Qt.TextBrowserInteraction)
        self.tor_bridges_use_custom_label.setOpenExternalLinks(True)
        self.tor_bridges_use_custom_textbox = QtWidgets.QPlainTextEdit()
        self.tor_bridges_use_custom_textbox.setMaximumHeight(200)
        self.tor_bridges_use_custom_textbox.setPlaceholderText('[address:port] [identifier]')

        tor_bridges_use_custom_textbox_options_layout = QtWidgets.QVBoxLayout()
        tor_bridges_use_custom_textbox_options_layout.addWidget(self.tor_bridges_use_custom_label)
        tor_bridges_use_custom_textbox_options_layout.addWidget(self.tor_bridges_use_custom_textbox)

        self.tor_bridges_use_custom_textbox_options = QtWidgets.QWidget()
        self.tor_bridges_use_custom_textbox_options.setLayout(tor_bridges_use_custom_textbox_options_layout)
        self.tor_bridges_use_custom_textbox_options.hide()

        # Bridges layout/widget
        bridges_layout = QtWidgets.QVBoxLayout()
        bridges_layout.addWidget(self.tor_bridges_no_bridges_radio)
        bridges_layout.addWidget(self.tor_bridges_use_obfs4_radio)
        bridges_layout.addWidget(self.tor_bridges_use_meek_lite_azure_radio)
        bridges_layout.addWidget(self.tor_bridges_use_custom_radio)
        bridges_layout.addWidget(self.tor_bridges_use_custom_textbox_options)

        self.bridges = QtWidgets.QWidget()
        self.bridges.setLayout(bridges_layout)

        # Automatic
        self.connection_type_automatic_radio = QtWidgets.QRadioButton(strings._('gui_settings_connection_type_automatic_option', True))
        self.connection_type_automatic_radio.toggled.connect(self.connection_type_automatic_toggled)

        # Control port
        self.connection_type_control_port_radio = QtWidgets.QRadioButton(strings._('gui_settings_connection_type_control_port_option', True))
        self.connection_type_control_port_radio.toggled.connect(self.connection_type_control_port_toggled)

        connection_type_control_port_extras_label = QtWidgets.QLabel(strings._('gui_settings_control_port_label', True))
        self.connection_type_control_port_extras_address = QtWidgets.QLineEdit()
        self.connection_type_control_port_extras_port = QtWidgets.QLineEdit()
        connection_type_control_port_extras_layout = QtWidgets.QHBoxLayout()
        connection_type_control_port_extras_layout.addWidget(connection_type_control_port_extras_label)
        connection_type_control_port_extras_layout.addWidget(self.connection_type_control_port_extras_address)
        connection_type_control_port_extras_layout.addWidget(self.connection_type_control_port_extras_port)

        self.connection_type_control_port_extras = QtWidgets.QWidget()
        self.connection_type_control_port_extras.setLayout(connection_type_control_port_extras_layout)
        self.connection_type_control_port_extras.hide()

        # Socket file
        self.connection_type_socket_file_radio = QtWidgets.QRadioButton(strings._('gui_settings_connection_type_socket_file_option', True))
        self.connection_type_socket_file_radio.toggled.connect(self.connection_type_socket_file_toggled)

        connection_type_socket_file_extras_label = QtWidgets.QLabel(strings._('gui_settings_socket_file_label', True))
        self.connection_type_socket_file_extras_path = QtWidgets.QLineEdit()
        connection_type_socket_file_extras_layout = QtWidgets.QHBoxLayout()
        connection_type_socket_file_extras_layout.addWidget(connection_type_socket_file_extras_label)
        connection_type_socket_file_extras_layout.addWidget(self.connection_type_socket_file_extras_path)

        self.connection_type_socket_file_extras = QtWidgets.QWidget()
        self.connection_type_socket_file_extras.setLayout(connection_type_socket_file_extras_layout)
        self.connection_type_socket_file_extras.hide()

        # Tor SOCKS address and port
        gui_settings_socks_label = QtWidgets.QLabel(strings._('gui_settings_socks_label', True))
        self.connection_type_socks_address = QtWidgets.QLineEdit()
        self.connection_type_socks_port = QtWidgets.QLineEdit()
        connection_type_socks_layout = QtWidgets.QHBoxLayout()
        connection_type_socks_layout.addWidget(gui_settings_socks_label)
        connection_type_socks_layout.addWidget(self.connection_type_socks_address)
        connection_type_socks_layout.addWidget(self.connection_type_socks_port)

        self.connection_type_socks = QtWidgets.QWidget()
        self.connection_type_socks.setLayout(connection_type_socks_layout)
        self.connection_type_socks.hide()

        # Authentication options

        # No authentication
        self.authenticate_no_auth_radio = QtWidgets.QRadioButton(strings._('gui_settings_authenticate_no_auth_option', True))
        self.authenticate_no_auth_radio.toggled.connect(self.authenticate_no_auth_toggled)

        # Password
        self.authenticate_password_radio = QtWidgets.QRadioButton(strings._('gui_settings_authenticate_password_option', True))
        self.authenticate_password_radio.toggled.connect(self.authenticate_password_toggled)

        authenticate_password_extras_label = QtWidgets.QLabel(strings._('gui_settings_password_label', True))
        self.authenticate_password_extras_password = QtWidgets.QLineEdit('')
        authenticate_password_extras_layout = QtWidgets.QHBoxLayout()
        authenticate_password_extras_layout.addWidget(authenticate_password_extras_label)
        authenticate_password_extras_layout.addWidget(self.authenticate_password_extras_password)

        self.authenticate_password_extras = QtWidgets.QWidget()
        self.authenticate_password_extras.setLayout(authenticate_password_extras_layout)
        self.authenticate_password_extras.hide()

        # Authentication options layout
        authenticate_group_layout = QtWidgets.QVBoxLayout()
        authenticate_group_layout.addWidget(self.authenticate_no_auth_radio)
        authenticate_group_layout.addWidget(self.authenticate_password_radio)
        authenticate_group_layout.addWidget(self.authenticate_password_extras)
        self.authenticate_group = QtWidgets.QGroupBox(strings._("gui_settings_authenticate_label", True))
        self.authenticate_group.setLayout(authenticate_group_layout)

        # Put the radios into their own group so they are exclusive
        connection_type_radio_group_layout = QtWidgets.QVBoxLayout()
        connection_type_radio_group_layout.addWidget(self.connection_type_bundled_radio)
        connection_type_radio_group_layout.addWidget(self.connection_type_automatic_radio)
        connection_type_radio_group_layout.addWidget(self.connection_type_control_port_radio)
        connection_type_radio_group_layout.addWidget(self.connection_type_socket_file_radio)
        connection_type_radio_group = QtWidgets.QGroupBox(strings._("gui_settings_connection_type_label", True))
        connection_type_radio_group.setLayout(connection_type_radio_group_layout)

        # The Bridges options are not exclusive (enabling Bridges offers obfs4 or custom bridges)
        connection_type_bridges_radio_group_layout = QtWidgets.QVBoxLayout()
        connection_type_bridges_radio_group_layout.addWidget(self.bridges)
        self.connection_type_bridges_radio_group = QtWidgets.QGroupBox(strings._("gui_settings_tor_bridges", True))
        self.connection_type_bridges_radio_group.setLayout(connection_type_bridges_radio_group_layout)
        self.connection_type_bridges_radio_group.hide()

        # Test tor settings button
        self.connection_type_test_button = QtWidgets.QPushButton(strings._('gui_settings_connection_type_test_button', True))
        self.connection_type_test_button.clicked.connect(self.test_tor_clicked)
        connection_type_test_button_layout = QtWidgets.QHBoxLayout()
        connection_type_test_button_layout.addWidget(self.connection_type_test_button)
        connection_type_test_button_layout.addStretch()

        # Connection type layout
        connection_type_layout = QtWidgets.QVBoxLayout()
        connection_type_layout.addWidget(self.connection_type_control_port_extras)
        connection_type_layout.addWidget(self.connection_type_socket_file_extras)
        connection_type_layout.addWidget(self.connection_type_socks)
        connection_type_layout.addWidget(self.authenticate_group)
        connection_type_layout.addWidget(self.connection_type_bridges_radio_group)
        connection_type_layout.addLayout(connection_type_test_button_layout)

        # Buttons
        self.save_button = QtWidgets.QPushButton(strings._('gui_settings_button_save', True))
        self.save_button.clicked.connect(self.save_clicked)
        self.cancel_button = QtWidgets.QPushButton(strings._('gui_settings_button_cancel', True))
        self.cancel_button.clicked.connect(self.cancel_clicked)
        version_label = QtWidgets.QLabel('OnionShare {0:s}'.format(self.common.version))
        version_label.setStyleSheet(self.common.css['settings_version'])
        self.help_button = QtWidgets.QPushButton(strings._('gui_settings_button_help', True))
        self.help_button.clicked.connect(self.help_clicked)
        buttons_layout = QtWidgets.QHBoxLayout()
        buttons_layout.addWidget(version_label)
        buttons_layout.addWidget(self.help_button)
        buttons_layout.addStretch()
        buttons_layout.addWidget(self.save_button)
        buttons_layout.addWidget(self.cancel_button)

        # Tor network connection status
        self.tor_status = QtWidgets.QLabel()
        self.tor_status.setStyleSheet(self.common.css['settings_tor_status'])
        self.tor_status.hide()

        # Layout
        left_col_layout = QtWidgets.QVBoxLayout()
        left_col_layout.addWidget(general_group)
        left_col_layout.addWidget(sharing_group)
        left_col_layout.addWidget(receiving_group)
        left_col_layout.addWidget(stealth_group)
        left_col_layout.addWidget(autoupdate_group)
        left_col_layout.addStretch()

        right_col_layout = QtWidgets.QVBoxLayout()
        right_col_layout.addWidget(connection_type_radio_group)
        right_col_layout.addLayout(connection_type_layout)
        right_col_layout.addWidget(self.tor_status)
        right_col_layout.addStretch()

        col_layout = QtWidgets.QHBoxLayout()
        col_layout.addLayout(left_col_layout)
        col_layout.addLayout(right_col_layout)

        layout = QtWidgets.QVBoxLayout()
        layout.addLayout(col_layout)
        layout.addLayout(buttons_layout)

        self.setLayout(layout)
        self.cancel_button.setFocus()

        # Load settings, and fill them in
        self.old_settings = Settings(self.common, self.config)
        self.old_settings.load()

        close_after_first_download = self.old_settings.get('close_after_first_download')
        if close_after_first_download:
            self.close_after_first_download_checkbox.setCheckState(QtCore.Qt.Checked)
        else:
            self.close_after_first_download_checkbox.setCheckState(QtCore.Qt.Unchecked)

        shutdown_timeout = self.old_settings.get('shutdown_timeout')
        if shutdown_timeout:
            self.shutdown_timeout_checkbox.setCheckState(QtCore.Qt.Checked)
        else:
            self.shutdown_timeout_checkbox.setCheckState(QtCore.Qt.Unchecked)

        use_legacy_v2_onions = self.old_settings.get('use_legacy_v2_onions')

        save_private_key = self.old_settings.get('save_private_key')
        if save_private_key:
            self.save_private_key_checkbox.setCheckState(QtCore.Qt.Checked)
            # Legacy v2 mode is forced on if persistence is enabled
            self.use_legacy_v2_onions_checkbox.setEnabled(False)
        else:
            self.save_private_key_checkbox.setCheckState(QtCore.Qt.Unchecked)
            self.use_legacy_v2_onions_checkbox.setEnabled(True)

        if use_legacy_v2_onions or save_private_key:
            self.use_legacy_v2_onions_checkbox.setCheckState(QtCore.Qt.Checked)

        downloads_dir = self.old_settings.get('downloads_dir')
        self.downloads_dir_lineedit.setText(downloads_dir)

        receive_allow_receiver_shutdown = self.old_settings.get('receive_allow_receiver_shutdown')
        if receive_allow_receiver_shutdown:
            self.receive_allow_receiver_shutdown_checkbox.setCheckState(QtCore.Qt.Checked)
        else:
            self.receive_allow_receiver_shutdown_checkbox.setCheckState(QtCore.Qt.Unchecked)

        public_mode = self.old_settings.get('public_mode')
        if public_mode:
            self.public_mode_checkbox.setCheckState(QtCore.Qt.Checked)
        else:
            self.public_mode_checkbox.setCheckState(QtCore.Qt.Unchecked)

        use_stealth = self.old_settings.get('use_stealth')
        if use_stealth:
            self.stealth_checkbox.setCheckState(QtCore.Qt.Checked)
            # Legacy v2 mode is forced on if Stealth is enabled
            self.use_legacy_v2_onions_checkbox.setEnabled(False)
            if save_private_key:
                hidservauth_details.show()
                self.hidservauth_copy_button.show()
        else:
            self.stealth_checkbox.setCheckState(QtCore.Qt.Unchecked)
            if not save_private_key:
                self.use_legacy_v2_onions_checkbox.setEnabled(True)

        use_autoupdate = self.old_settings.get('use_autoupdate')
        if use_autoupdate:
            self.autoupdate_checkbox.setCheckState(QtCore.Qt.Checked)
        else:
            self.autoupdate_checkbox.setCheckState(QtCore.Qt.Unchecked)

        autoupdate_timestamp = self.old_settings.get('autoupdate_timestamp')
        self._update_autoupdate_timestamp(autoupdate_timestamp)

        connection_type = self.old_settings.get('connection_type')
        if connection_type == 'bundled':
            if self.connection_type_bundled_radio.isEnabled():
                self.connection_type_bundled_radio.setChecked(True)
            else:
                # If bundled tor is disabled, fallback to automatic
                self.connection_type_automatic_radio.setChecked(True)
        elif connection_type == 'automatic':
            self.connection_type_automatic_radio.setChecked(True)
        elif connection_type == 'control_port':
            self.connection_type_control_port_radio.setChecked(True)
        elif connection_type == 'socket_file':
            self.connection_type_socket_file_radio.setChecked(True)
        self.connection_type_control_port_extras_address.setText(self.old_settings.get('control_port_address'))
        self.connection_type_control_port_extras_port.setText(str(self.old_settings.get('control_port_port')))
        self.connection_type_socket_file_extras_path.setText(self.old_settings.get('socket_file_path'))
        self.connection_type_socks_address.setText(self.old_settings.get('socks_address'))
        self.connection_type_socks_port.setText(str(self.old_settings.get('socks_port')))
        auth_type = self.old_settings.get('auth_type')
        if auth_type == 'no_auth':
            self.authenticate_no_auth_radio.setChecked(True)
        elif auth_type == 'password':
            self.authenticate_password_radio.setChecked(True)
        self.authenticate_password_extras_password.setText(self.old_settings.get('auth_password'))

        if self.old_settings.get('no_bridges'):
            self.tor_bridges_no_bridges_radio.setChecked(True)
            self.tor_bridges_use_obfs4_radio.setChecked(False)
            self.tor_bridges_use_meek_lite_azure_radio.setChecked(False)
            self.tor_bridges_use_custom_radio.setChecked(False)
        else:
            self.tor_bridges_no_bridges_radio.setChecked(False)
            self.tor_bridges_use_obfs4_radio.setChecked(self.old_settings.get('tor_bridges_use_obfs4'))
            self.tor_bridges_use_meek_lite_azure_radio.setChecked(self.old_settings.get('tor_bridges_use_meek_lite_azure'))

            if self.old_settings.get('tor_bridges_use_custom_bridges'):
                self.tor_bridges_use_custom_radio.setChecked(True)
                # Remove the 'Bridge' lines at the start of each bridge.
                # They are added automatically to provide compatibility with
                # copying/pasting bridges provided from https://bridges.torproject.org
                new_bridges = []
                bridges = self.old_settings.get('tor_bridges_use_custom_bridges').split('Bridge ')
                for bridge in bridges:
                    new_bridges.append(bridge)
                new_bridges = ''.join(new_bridges)
                self.tor_bridges_use_custom_textbox.setPlainText(new_bridges)

    def connection_type_bundled_toggled(self, checked):
        """
        Connection type bundled was toggled. If checked, hide authentication fields.
        """
        self.common.log('SettingsDialog', 'connection_type_bundled_toggled')
        if checked:
            self.authenticate_group.hide()
            self.connection_type_socks.hide()
            self.connection_type_bridges_radio_group.show()

    def tor_bridges_no_bridges_radio_toggled(self, checked):
        """
        'No bridges' option was toggled. If checked, enable other bridge options.
        """
        if checked:
            self.tor_bridges_use_custom_textbox_options.hide()

    def tor_bridges_use_obfs4_radio_toggled(self, checked):
        """
        obfs4 bridges option was toggled. If checked, disable custom bridge options.
        """
        if checked:
            self.tor_bridges_use_custom_textbox_options.hide()

    def tor_bridges_use_meek_lite_azure_radio_toggled(self, checked):
        """
        meek_lite_azure bridges option was toggled. If checked, disable custom bridge options.
        """
        if checked:
            self.tor_bridges_use_custom_textbox_options.hide()
            # Alert the user about meek's costliness if it looks like they're turning it on
            if not self.old_settings.get('tor_bridges_use_meek_lite_azure'):
                Alert(self.common, strings._('gui_settings_meek_lite_expensive_warning', True), QtWidgets.QMessageBox.Warning)

    def tor_bridges_use_custom_radio_toggled(self, checked):
        """
        Custom bridges option was toggled. If checked, show custom bridge options.
        """
        if checked:
            self.tor_bridges_use_custom_textbox_options.show()

    def connection_type_automatic_toggled(self, checked):
        """
        Connection type automatic was toggled. If checked, hide authentication fields.
        """
        self.common.log('SettingsDialog', 'connection_type_automatic_toggled')
        if checked:
            self.authenticate_group.hide()
            self.connection_type_socks.hide()
            self.connection_type_bridges_radio_group.hide()

    def connection_type_control_port_toggled(self, checked):
        """
        Connection type control port was toggled. If checked, show extra fields
        for Tor control address and port. If unchecked, hide those extra fields.
        """
        self.common.log('SettingsDialog', 'connection_type_control_port_toggled')
        if checked:
            self.authenticate_group.show()
            self.connection_type_control_port_extras.show()
            self.connection_type_socks.show()
            self.connection_type_bridges_radio_group.hide()
        else:
            self.connection_type_control_port_extras.hide()


    def connection_type_socket_file_toggled(self, checked):
        """
        Connection type socket file was toggled. If checked, show extra fields
        for socket file. If unchecked, hide those extra fields.
        """
        self.common.log('SettingsDialog', 'connection_type_socket_file_toggled')
        if checked:
            self.authenticate_group.show()
            self.connection_type_socket_file_extras.show()
            self.connection_type_socks.show()
            self.connection_type_bridges_radio_group.hide()
        else:
            self.connection_type_socket_file_extras.hide()

    def authenticate_no_auth_toggled(self, checked):
        """
        Authentication option no authentication was toggled.
        """
        self.common.log('SettingsDialog', 'authenticate_no_auth_toggled')

    def authenticate_password_toggled(self, checked):
        """
        Authentication option password was toggled. If checked, show extra fields
        for password auth. If unchecked, hide those extra fields.
        """
        self.common.log('SettingsDialog', 'authenticate_password_toggled')
        if checked:
            self.authenticate_password_extras.show()
        else:
            self.authenticate_password_extras.hide()

    def hidservauth_copy_button_clicked(self):
        """
        Toggle the 'Copy HidServAuth' button
        to copy the saved HidServAuth to clipboard.
        """
        self.common.log('SettingsDialog', 'hidservauth_copy_button_clicked', 'HidServAuth was copied to clipboard')
        clipboard = self.qtapp.clipboard()
        clipboard.setText(self.old_settings.get('hidservauth_string'))

    def save_private_key_checkbox_clicked(self, checked):
        """
        Prevent the v2 legacy mode being switched off if persistence is enabled
        """
        if checked:
            self.use_legacy_v2_onions_checkbox.setCheckState(QtCore.Qt.Checked)
            self.use_legacy_v2_onions_checkbox.setEnabled(False)
        else:
            if not self.stealth_checkbox.isChecked():
                self.use_legacy_v2_onions_checkbox.setEnabled(True)

    def stealth_checkbox_clicked_connect(self, checked):
        """
        Prevent the v2 legacy mode being switched off if stealth is enabled
        """
        if checked:
            self.use_legacy_v2_onions_checkbox.setCheckState(QtCore.Qt.Checked)
            self.use_legacy_v2_onions_checkbox.setEnabled(False)
        else:
            if not self.save_private_key_checkbox.isChecked():
                self.use_legacy_v2_onions_checkbox.setEnabled(True)

    def downloads_button_clicked(self):
        """
        Browse for a new downloads directory
        """
        downloads_dir = self.downloads_dir_lineedit.text()
        selected_dir = QtWidgets.QFileDialog.getExistingDirectory(self,
            strings._('gui_settings_downloads_label', True), downloads_dir)

        if selected_dir:
            self.common.log('SettingsDialog', 'downloads_button_clicked', 'selected dir: {}'.format(selected_dir))
            self.downloads_dir_lineedit.setText(selected_dir)

    def test_tor_clicked(self):
        """
        Test Tor Settings button clicked. With the given settings, see if we can
        successfully connect and authenticate to Tor.
        """
        self.common.log('SettingsDialog', 'test_tor_clicked')
        settings = self.settings_from_fields()

        try:
            # Show Tor connection status if connection type is bundled tor
            if settings.get('connection_type') == 'bundled':
                self.tor_status.show()
                self._disable_buttons()

                def tor_status_update_func(progress, summary):
                    self._tor_status_update(progress, summary)
                    return True
            else:
                tor_status_update_func = None

            onion = Onion(self.common)
            onion.connect(custom_settings=settings, config=self.config, tor_status_update_func=tor_status_update_func)

            # If an exception hasn't been raised yet, the Tor settings work
            Alert(self.common, strings._('settings_test_success', True).format(onion.tor_version, onion.supports_ephemeral, onion.supports_stealth))

            # Clean up
            onion.cleanup()

        except (TorErrorInvalidSetting, TorErrorAutomatic, TorErrorSocketPort, TorErrorSocketFile, TorErrorMissingPassword, TorErrorUnreadableCookieFile, TorErrorAuthError, TorErrorProtocolError, BundledTorNotSupported, BundledTorTimeout) as e:
            Alert(self.common, e.args[0], QtWidgets.QMessageBox.Warning)
            if settings.get('connection_type') == 'bundled':
                self.tor_status.hide()
                self._enable_buttons()

    def check_for_updates(self):
        """
        Check for Updates button clicked. Manually force an update check.
        """
        self.common.log('SettingsDialog', 'check_for_updates')
        # Disable buttons
        self._disable_buttons()
        self.qtapp.processEvents()

        def update_timestamp():
            # Update the last checked label
            settings = Settings(self.common, self.config)
            settings.load()
            autoupdate_timestamp = settings.get('autoupdate_timestamp')
            self._update_autoupdate_timestamp(autoupdate_timestamp)

        def close_forced_update_thread():
            forced_update_thread.quit()
            # Enable buttons
            self._enable_buttons()
            # Update timestamp
            update_timestamp()

        # Check for updates
        def update_available(update_url, installed_version, latest_version):
            Alert(self.common, strings._("update_available", True).format(update_url, installed_version, latest_version))
            close_forced_update_thread()

        def update_not_available():
            Alert(self.common, strings._('update_not_available', True))
            close_forced_update_thread()

        def update_error():
            Alert(self.common, strings._('update_error_check_error', True), QtWidgets.QMessageBox.Warning)
            close_forced_update_thread()

        def update_invalid_version(latest_version):
            Alert(self.common, strings._('update_error_invalid_latest_version', True).format(latest_version), QtWidgets.QMessageBox.Warning)
            close_forced_update_thread()

        forced_update_thread = UpdateThread(self.common, self.onion, self.config, force=True)
        forced_update_thread.update_available.connect(update_available)
        forced_update_thread.update_not_available.connect(update_not_available)
        forced_update_thread.update_error.connect(update_error)
        forced_update_thread.update_invalid_version.connect(update_invalid_version)
        forced_update_thread.start()

    def save_clicked(self):
        """
        Save button clicked. Save current settings to disk.
        """
        self.common.log('SettingsDialog', 'save_clicked')

        settings = self.settings_from_fields()
        if settings:
            settings.save()

            # If Tor isn't connected, or if Tor settings have changed, Reinitialize
            # the Onion object
            reboot_onion = False
            if not self.local_only:
                if self.onion.is_authenticated():
                    self.common.log('SettingsDialog', 'save_clicked', 'Connected to Tor')
                    def changed(s1, s2, keys):
                        """
                        Compare the Settings objects s1 and s2 and return true if any values
                        have changed for the given keys.
                        """
                        for key in keys:
                            if s1.get(key) != s2.get(key):
                                return True
                        return False

                    if changed(settings, self.old_settings, [
                        'connection_type', 'control_port_address',
                        'control_port_port', 'socks_address', 'socks_port',
                        'socket_file_path', 'auth_type', 'auth_password',
                        'no_bridges', 'tor_bridges_use_obfs4',
                        'tor_bridges_use_meek_lite_azure',
                        'tor_bridges_use_custom_bridges']):

                        reboot_onion = True

                else:
                    self.common.log('SettingsDialog', 'save_clicked', 'Not connected to Tor')
                    # Tor isn't connected, so try connecting
                    reboot_onion = True

                # Do we need to reinitialize Tor?
                if reboot_onion:
                    # Reinitialize the Onion object
                    self.common.log('SettingsDialog', 'save_clicked', 'rebooting the Onion')
                    self.onion.cleanup()

                    tor_con = TorConnectionDialog(self.common, self.qtapp, self.onion, settings)
                    tor_con.start()

                    self.common.log('SettingsDialog', 'save_clicked', 'Onion done rebooting, connected to Tor: {}'.format(self.onion.connected_to_tor))

                    if self.onion.is_authenticated() and not tor_con.wasCanceled():
                        self.settings_saved.emit()
                        self.close()

                else:
                    self.settings_saved.emit()
                    self.close()
            else:
                self.settings_saved.emit()
                self.close()

    def cancel_clicked(self):
        """
        Cancel button clicked.
        """
        self.common.log('SettingsDialog', 'cancel_clicked')
        if not self.local_only and not self.onion.is_authenticated():
            Alert(self.common, strings._('gui_tor_connection_canceled', True), QtWidgets.QMessageBox.Warning)
            sys.exit()
        else:
            self.close()

    def help_clicked(self):
        """
        Help button clicked.
        """
        self.common.log('SettingsDialog', 'help_clicked')
        help_site = 'https://github.com/micahflee/onionshare/wiki'
        QtGui.QDesktopServices.openUrl(QtCore.QUrl(help_site))

    def settings_from_fields(self):
        """
        Return a Settings object that's full of values from the settings dialog.
        """
        self.common.log('SettingsDialog', 'settings_from_fields')
        settings = Settings(self.common, self.config)
        settings.load() # To get the last update timestamp

        settings.set('close_after_first_download', self.close_after_first_download_checkbox.isChecked())
        settings.set('shutdown_timeout', self.shutdown_timeout_checkbox.isChecked())

        # Complicated logic here to force v2 onion mode on or off depending on other settings
        if self.use_legacy_v2_onions_checkbox.isChecked():
            use_legacy_v2_onions = True
        else:
            use_legacy_v2_onions = False

        if self.save_private_key_checkbox.isChecked():
            # force the legacy mode on
            use_legacy_v2_onions = True
            settings.set('save_private_key', True)
            settings.set('private_key', self.old_settings.get('private_key'))
            settings.set('slug', self.old_settings.get('slug'))
            settings.set('hidservauth_string', self.old_settings.get('hidservauth_string'))
        else:
            settings.set('save_private_key', False)
            settings.set('private_key', '')
            settings.set('slug', '')
            # Also unset the HidServAuth if we are removing our reusable private key
            settings.set('hidservauth_string', '')

        if use_legacy_v2_onions:
            settings.set('use_legacy_v2_onions', True)
        else:
            settings.set('use_legacy_v2_onions', False)
            # If we are not using legacy mode, but we previously had persistence turned on, force it off!
            settings.set('save_private_key', False)
            settings.set('private_key', '')
            settings.set('slug', '')
            # Also unset the HidServAuth if we are removing our reusable private key
            settings.set('hidservauth_string', '')

        settings.set('downloads_dir', self.downloads_dir_lineedit.text())
        settings.set('receive_allow_receiver_shutdown', self.receive_allow_receiver_shutdown_checkbox.isChecked())
        settings.set('public_mode', self.public_mode_checkbox.isChecked())
        settings.set('use_stealth', self.stealth_checkbox.isChecked())
        # Always unset the HidServAuth if Stealth mode is unset
        if not self.stealth_checkbox.isChecked():
            settings.set('hidservauth_string', '')

        if self.connection_type_bundled_radio.isChecked():
            settings.set('connection_type', 'bundled')
        if self.connection_type_automatic_radio.isChecked():
            settings.set('connection_type', 'automatic')
        if self.connection_type_control_port_radio.isChecked():
            settings.set('connection_type', 'control_port')
        if self.connection_type_socket_file_radio.isChecked():
            settings.set('connection_type', 'socket_file')

        if self.autoupdate_checkbox.isChecked():
            settings.set('use_autoupdate', True)
        else:
            settings.set('use_autoupdate', False)

        settings.set('control_port_address', self.connection_type_control_port_extras_address.text())
        settings.set('control_port_port', self.connection_type_control_port_extras_port.text())
        settings.set('socket_file_path', self.connection_type_socket_file_extras_path.text())

        settings.set('socks_address', self.connection_type_socks_address.text())
        settings.set('socks_port', self.connection_type_socks_port.text())

        if self.authenticate_no_auth_radio.isChecked():
            settings.set('auth_type', 'no_auth')
        if self.authenticate_password_radio.isChecked():
            settings.set('auth_type', 'password')

        settings.set('auth_password', self.authenticate_password_extras_password.text())

        # Whether we use bridges
        if self.tor_bridges_no_bridges_radio.isChecked():
            settings.set('no_bridges', True)
            settings.set('tor_bridges_use_obfs4', False)
            settings.set('tor_bridges_use_meek_lite_azure', False)
            settings.set('tor_bridges_use_custom_bridges', '')
        if self.tor_bridges_use_obfs4_radio.isChecked():
            settings.set('no_bridges', False)
            settings.set('tor_bridges_use_obfs4', True)
            settings.set('tor_bridges_use_meek_lite_azure', False)
            settings.set('tor_bridges_use_custom_bridges', '')
        if self.tor_bridges_use_meek_lite_azure_radio.isChecked():
            settings.set('no_bridges', False)
            settings.set('tor_bridges_use_obfs4', False)
            settings.set('tor_bridges_use_meek_lite_azure', True)
            settings.set('tor_bridges_use_custom_bridges', '')
        if self.tor_bridges_use_custom_radio.isChecked():
            settings.set('no_bridges', False)
            settings.set('tor_bridges_use_obfs4', False)
            settings.set('tor_bridges_use_meek_lite_azure', False)

            # Insert a 'Bridge' line at the start of each bridge.
            # This makes it easier to copy/paste a set of bridges
            # provided from https://bridges.torproject.org
            new_bridges = []
            bridges = self.tor_bridges_use_custom_textbox.toPlainText().split('\n')
            bridges_valid = False
            for bridge in bridges:
                if bridge != '':
                    # Check the syntax of the custom bridge to make sure it looks legitimate
                    ipv4_pattern = re.compile("(obfs4\s+)?(([0-9]|[1-9][0-9]|1[0-9]{2}|2[0-4][0-9]|25[0-5])\.){3}([0-9]|[1-9][0-9]|1[0-9]{2}|2[0-4][0-9]|25[0-5]):([0-9]+)(\s+)([A-Z0-9]+)(.+)$")
                    ipv6_pattern = re.compile("(obfs4\s+)?\[(([0-9a-fA-F]{1,4}:){7,7}[0-9a-fA-F]{1,4}|([0-9a-fA-F]{1,4}:){1,7}:|([0-9a-fA-F]{1,4}:){1,6}:[0-9a-fA-F]{1,4}|([0-9a-fA-F]{1,4}:){1,5}(:[0-9a-fA-F]{1,4}){1,2}|([0-9a-fA-F]{1,4}:){1,4}(:[0-9a-fA-F]{1,4}){1,3}|([0-9a-fA-F]{1,4}:){1,3}(:[0-9a-fA-F]{1,4}){1,4}|([0-9a-fA-F]{1,4}:){1,2}(:[0-9a-fA-F]{1,4}){1,5}|[0-9a-fA-F]{1,4}:((:[0-9a-fA-F]{1,4}){1,6})|:((:[0-9a-fA-F]{1,4}){1,7}|:)|fe80:(:[0-9a-fA-F]{0,4}){0,4}%[0-9a-zA-Z]{1,}|::(ffff(:0{1,4}){0,1}:){0,1}((25[0-5]|(2[0-4]|1{0,1}[0-9]){0,1}[0-9])\.){3,3}(25[0-5]|(2[0-4]|1{0,1}[0-9]){0,1}[0-9])|([0-9a-fA-F]{1,4}:){1,4}:((25[0-5]|(2[0-4]|1{0,1}[0-9]){0,1}[0-9])\.){3,3}(25[0-5]|(2[0-4]|1{0,1}[0-9]){0,1}[0-9]))\]:[0-9]+\s+[A-Z0-9]+(.+)$")
                    meek_lite_pattern = re.compile("(meek_lite)(\s)+([0-9]+\.[0-9]+\.[0-9]+\.[0-9]+:[0-9]+)(\s)+([0-9A-Z]+)(\s)+url=(.+)(\s)+front=(.+)")
                    if ipv4_pattern.match(bridge) or \
                       ipv6_pattern.match(bridge):
                        new_bridges.append(''.join(['Bridge ', bridge, '\n']))
                        bridges_valid = True
                    if self.system != 'Windows' and self.system != 'Darwin' and meek_lite_pattern.match(bridge):
                        new_bridges.append(''.join(['Bridge ', bridge, '\n']))
                        bridges_valid = True

            if bridges_valid:
                new_bridges = ''.join(new_bridges)
                settings.set('tor_bridges_use_custom_bridges', new_bridges)
            else:
                Alert(self.common, strings._('gui_settings_tor_bridges_invalid', True))
                settings.set('no_bridges', True)
                return False

        return settings

    def closeEvent(self, e):
        self.common.log('SettingsDialog', 'closeEvent')

        # On close, if Tor isn't connected, then quit OnionShare altogether
        if not self.local_only:
            if not self.onion.is_authenticated():
                self.common.log('SettingsDialog', 'closeEvent', 'Closing while not connected to Tor')

                # Wait 1ms for the event loop to finish, then quit
                QtCore.QTimer.singleShot(1, self.qtapp.quit)

    def _update_autoupdate_timestamp(self, autoupdate_timestamp):
        self.common.log('SettingsDialog', '_update_autoupdate_timestamp')

        if autoupdate_timestamp:
            dt = datetime.datetime.fromtimestamp(autoupdate_timestamp)
            last_checked = dt.strftime('%B %d, %Y %H:%M')
        else:
            last_checked = strings._('gui_settings_autoupdate_timestamp_never', True)
        self.autoupdate_timestamp.setText(strings._('gui_settings_autoupdate_timestamp', True).format(last_checked))

    def _tor_status_update(self, progress, summary):
        self.tor_status.setText('<strong>{}</strong><br>{}% {}'.format(strings._('connecting_to_tor', True), progress, summary))
        self.qtapp.processEvents()
        if 'Done' in summary:
            self.tor_status.hide()
            self._enable_buttons()

    def _disable_buttons(self):
        self.common.log('SettingsDialog', '_disable_buttons')

        self.check_for_updates_button.setEnabled(False)
        self.connection_type_test_button.setEnabled(False)
        self.save_button.setEnabled(False)
        self.cancel_button.setEnabled(False)

    def _enable_buttons(self):
        self.common.log('SettingsDialog', '_enable_buttons')
        # We can't check for updates if we're still not connected to Tor
        if not self.onion.connected_to_tor:
            self.check_for_updates_button.setEnabled(False)
        else:
            self.check_for_updates_button.setEnabled(True)
        self.connection_type_test_button.setEnabled(True)
        self.save_button.setEnabled(True)
        self.cancel_button.setEnabled(True)<|MERGE_RESOLUTION|>--- conflicted
+++ resolved
@@ -54,10 +54,16 @@
 
         # General options
 
-        # Whether or not to save the Onion private key for reuse (persistent URL  mode)
+        # Whether or not to use legacy v2 onions
+        self.use_legacy_v2_onions_checkbox = QtWidgets.QCheckBox()
+        self.use_legacy_v2_onions_checkbox.setCheckState(QtCore.Qt.Unchecked)
+        self.use_legacy_v2_onions_checkbox.setText(strings._("gui_use_legacy_v2_onions_checkbox", True))
+
+        # Whether or not to save the Onion private key for reuse (persistent URL mode)
         self.save_private_key_checkbox = QtWidgets.QCheckBox()
         self.save_private_key_checkbox.setCheckState(QtCore.Qt.Unchecked)
         self.save_private_key_checkbox.setText(strings._("gui_save_private_key_checkbox", True))
+        self.save_private_key_checkbox.clicked.connect(self.save_private_key_checkbox_clicked)
 
         # Use a slug
         self.public_mode_checkbox = QtWidgets.QCheckBox()
@@ -66,6 +72,7 @@
 
         # General options layout
         general_group_layout = QtWidgets.QVBoxLayout()
+        general_group_layout.addWidget(self.use_legacy_v2_onions_checkbox)
         general_group_layout.addWidget(self.save_private_key_checkbox)
         general_group_layout.addWidget(self.public_mode_checkbox)
         general_group = QtWidgets.QGroupBox(strings._("gui_settings_general_label", True))
@@ -83,29 +90,10 @@
         self.shutdown_timeout_checkbox.setCheckState(QtCore.Qt.Checked)
         self.shutdown_timeout_checkbox.setText(strings._("gui_settings_shutdown_timeout_checkbox", True))
 
-<<<<<<< HEAD
-        # Whether or not to use legacy v2 onions
-        self.use_legacy_v2_onions_checkbox = QtWidgets.QCheckBox()
-        self.use_legacy_v2_onions_checkbox.setCheckState(QtCore.Qt.Unchecked)
-        self.use_legacy_v2_onions_checkbox.setText(strings._("gui_use_legacy_v2_onions_checkbox", True))
-
-        # Whether or not to save the Onion private key for reuse (persistent URLs)
-        self.save_private_key_checkbox = QtWidgets.QCheckBox()
-        self.save_private_key_checkbox.setCheckState(QtCore.Qt.Unchecked)
-        self.save_private_key_checkbox.setText(strings._("gui_save_private_key_checkbox", True))
-        self.save_private_key_checkbox.clicked.connect(self.save_private_key_checkbox_clicked)
-
-=======
->>>>>>> 13652e3b
         # Sharing options layout
         sharing_group_layout = QtWidgets.QVBoxLayout()
         sharing_group_layout.addWidget(self.close_after_first_download_checkbox)
         sharing_group_layout.addWidget(self.shutdown_timeout_checkbox)
-<<<<<<< HEAD
-        sharing_group_layout.addWidget(self.use_legacy_v2_onions_checkbox)
-        sharing_group_layout.addWidget(self.save_private_key_checkbox)
-=======
->>>>>>> 13652e3b
         sharing_group = QtWidgets.QGroupBox(strings._("gui_settings_sharing_label", True))
         sharing_group.setLayout(sharing_group_layout)
 
