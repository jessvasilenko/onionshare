# -*- coding: utf-8 -*-
"""
OnionShare | https://onionshare.org/

Copyright (C) 2017 Micah Lee <micah@micahflee.com>

This program is free software: you can redistribute it and/or modify
it under the terms of the GNU General Public License as published by
the Free Software Foundation, either version 3 of the License, or
(at your option) any later version.

This program is distributed in the hope that it will be useful,
but WITHOUT ANY WARRANTY; without even the implied warranty of
MERCHANTABILITY or FITNESS FOR A PARTICULAR PURPOSE.  See the
GNU General Public License for more details.

You should have received a copy of the GNU General Public License
along with this program.  If not, see <http://www.gnu.org/licenses/>.
"""
import os, threading, time
from PyQt5 import QtCore, QtWidgets, QtGui

from onionshare import strings, common, web
from onionshare.settings import Settings
from onionshare.onion import *

from .tor_connection_dialog import TorConnectionDialog
from .settings_dialog import SettingsDialog
from .file_selection import FileSelection
from .server_status import ServerStatus
from .downloads import Downloads
from .alert import Alert
from .update_checker import UpdateThread

class OnionShareGui(QtWidgets.QMainWindow):
    """
    OnionShareGui is the main window for the GUI that contains all of the
    GUI elements.
    """
    start_server_finished = QtCore.pyqtSignal()
    stop_server_finished = QtCore.pyqtSignal()
    starting_server_step2 = QtCore.pyqtSignal()
    starting_server_step3 = QtCore.pyqtSignal()
    starting_server_error = QtCore.pyqtSignal(str)

    def __init__(self, onion, qtapp, app, filenames, config=False):
        super(OnionShareGui, self).__init__()

        self._initSystemTray()

        common.log('OnionShareGui', '__init__')

        self.onion = onion
        self.qtapp = qtapp
        self.app = app

        self.setWindowTitle('OnionShare')
        self.setWindowIcon(QtGui.QIcon(common.get_resource_path('images/logo.png')))

        # Load settings
        self.config = config
        self.settings = Settings(self.config)
        self.settings.load()

        # File selection
        self.file_selection = FileSelection()
        if filenames:
            for filename in filenames:
                self.file_selection.file_list.add_file(filename)

        # Server status
        self.server_status = ServerStatus(self.qtapp, self.app, web, self.file_selection)
        self.server_status.server_started.connect(self.file_selection.server_started)
        self.server_status.server_started.connect(self.start_server)
        self.server_status.server_stopped.connect(self.file_selection.server_stopped)
        self.server_status.server_stopped.connect(self.stop_server)
        self.start_server_finished.connect(self.clear_message)
        self.start_server_finished.connect(self.server_status.start_server_finished)
        self.stop_server_finished.connect(self.server_status.stop_server_finished)
        self.file_selection.file_list.files_updated.connect(self.server_status.update)
        self.server_status.url_copied.connect(self.copy_url)
        self.server_status.hidservauth_copied.connect(self.copy_hidservauth)
        self.starting_server_step2.connect(self.start_server_step2)
        self.starting_server_step3.connect(self.start_server_step3)
        self.starting_server_error.connect(self.start_server_error)

        # Filesize warning
        self.filesize_warning = QtWidgets.QLabel()
        self.filesize_warning.setStyleSheet('padding: 10px 0; font-weight: bold; color: #333333;')
        self.filesize_warning.hide()

        # Downloads
        self.downloads = Downloads()
        self.downloads_container = QtWidgets.QScrollArea()
        self.downloads_container.setWidget(self.downloads)
        self.downloads_container.setWidgetResizable(True)
        self.downloads_container.setMaximumHeight(200)
        self.downloads_container.setMinimumHeight(75)
        self.vbar = self.downloads_container.verticalScrollBar()
        self.downloads_container.hide() # downloads start out hidden
        self.new_download = False

        # Status bar
        self.status_bar = QtWidgets.QStatusBar()
        self.status_bar.setSizeGripEnabled(False)
        self.status_bar.setStyleSheet(
            "QStatusBar::item { border: 0px; }")
        version_label = QtWidgets.QLabel('v{0:s}'.format(common.get_version()))
        version_label.setStyleSheet('color: #666666')
        self.settings_button = QtWidgets.QPushButton()
        self.settings_button.setDefault(False)
        self.settings_button.setFlat(True)
        self.settings_button.setIcon( QtGui.QIcon(common.get_resource_path('images/settings.png')) )
        self.settings_button.clicked.connect(self.open_settings)
        self.status_bar.addPermanentWidget(version_label)
        self.status_bar.addPermanentWidget(self.settings_button)
        self.setStatusBar(self.status_bar)

        # Status bar, zip progress bar
        self._zip_progress_bar = None

        # Main layout
        self.layout = QtWidgets.QVBoxLayout()
        self.layout.addLayout(self.file_selection)
        self.layout.addLayout(self.server_status)
        self.layout.addWidget(self.filesize_warning)
        self.layout.addWidget(self.downloads_container)
        central_widget = QtWidgets.QWidget()
        central_widget.setLayout(self.layout)
        self.setCentralWidget(central_widget)
        self.show()

        # Check for requests frequently
        self.timer = QtCore.QTimer()
        self.timer.timeout.connect(self.check_for_requests)
        self.timer.start(500)

        # Always start with focus on file selection
        self.file_selection.setFocus()

        # The server isn't active yet
        self.set_server_active(False)

        # Start the "Connecting to Tor" dialog, which calls onion.connect()
        tor_con = TorConnectionDialog(self.qtapp, self.settings, self.onion)
        tor_con.canceled.connect(self._tor_connection_canceled)
        tor_con.open_settings.connect(self._tor_connection_open_settings)
        tor_con.start()

        # After connecting to Tor, check for updates
        self.check_for_updates()

    def _initSystemTray(self):
        system = common.get_platform()

        menu = QtWidgets.QMenu()
        self.settingsAction = menu.addAction(strings._('gui_settings_window_title', True))
        self.settingsAction.triggered.connect(self.open_settings)
        self.helpAction = menu.addAction(strings._('gui_settings_button_help', True))
        self.helpAction.triggered.connect(SettingsDialog.help_clicked)
        self.exitAction = menu.addAction(strings._('systray_menu_exit', True))
        self.exitAction.triggered.connect(self.close)

        self.systemTray = QtWidgets.QSystemTrayIcon(self)
        # The convention is Mac systray icons are always grayscale
        if system == 'Darwin':
            self.systemTray.setIcon(QtGui.QIcon(common.get_resource_path('images/logo_grayscale.png')))
        else:
            self.systemTray.setIcon(QtGui.QIcon(common.get_resource_path('images/logo.png')))
        self.systemTray.setContextMenu(menu)
        self.systemTray.show()

    def _tor_connection_canceled(self):
        """
        If the user cancels before Tor finishes connecting, ask if they want to
        quit, or open settings.
        """
        common.log('OnionShareGui', '_tor_connection_canceled')

        def ask():
            a = Alert(strings._('gui_tor_connection_ask', True), QtWidgets.QMessageBox.Question, buttons=QtWidgets.QMessageBox.NoButton, autostart=False)
            settings_button = QtWidgets.QPushButton(strings._('gui_tor_connection_ask_open_settings', True))
            quit_button = QtWidgets.QPushButton(strings._('gui_tor_connection_ask_quit', True))
            a.addButton(settings_button, QtWidgets.QMessageBox.AcceptRole)
            a.addButton(quit_button, QtWidgets.QMessageBox.RejectRole)
            a.setDefaultButton(settings_button)
            a.exec_()

            if a.clickedButton() == settings_button:
                # Open settings
                common.log('OnionShareGui', '_tor_connection_canceled', 'Settings button clicked')
                self.open_settings()

            if a.clickedButton() == quit_button:
                # Quit
                common.log('OnionShareGui', '_tor_connection_canceled', 'Quit button clicked')

                # Wait 1ms for the event loop to finish, then quit
                QtCore.QTimer.singleShot(1, self.qtapp.quit)

        # Wait 100ms before asking
        QtCore.QTimer.singleShot(100, ask)

    def _tor_connection_open_settings(self):
        """
        The TorConnectionDialog wants to open the Settings dialog
        """
        common.log('OnionShareGui', '_tor_connection_open_settings')

        # Wait 1ms for the event loop to finish closing the TorConnectionDialog
        QtCore.QTimer.singleShot(1, self.open_settings)

    def open_settings(self):
        """
        Open the SettingsDialog.
        """
        common.log('OnionShareGui', 'open_settings')

        def reload_settings():
            common.log('OnionShareGui', 'open_settings', 'settings have changed, reloading')
            self.settings.load()

        d = SettingsDialog(self.onion, self.qtapp, self.config)
        d.settings_saved.connect(reload_settings)
        d.exec_()

    def start_server(self):
        """
        Start the onionshare server. This uses multiple threads to start the Tor onion
        server and the web app.
        """
        common.log('OnionShareGui', 'start_server')

        self.set_server_active(True)

        self.app.set_stealth(self.settings.get('use_stealth'))

        # Hide and reset the downloads if we have previously shared
        self.downloads_container.hide()
        self.downloads.reset_downloads()

        # Reset web counters
        web.download_count = 0
        web.error404_count = 0
        web.set_gui_mode()

        # start the onion service in a new thread
        def start_onion_service(self):
            try:
                self.app.start_onion_service()
                self.starting_server_step2.emit()

            except (TorTooOld, TorErrorInvalidSetting, TorErrorAutomatic, TorErrorSocketPort, TorErrorSocketFile, TorErrorMissingPassword, TorErrorUnreadableCookieFile, TorErrorAuthError, TorErrorProtocolError, BundledTorTimeout) as e:
                self.starting_server_error.emit(e.args[0])
                return


            self.app.stay_open = not self.settings.get('close_after_first_download')

            # start onionshare http service in new thread
            t = threading.Thread(target=web.start, args=(self.app.port, self.app.stay_open))
            t.daemon = True
            t.start()
            # wait for modules in thread to load, preventing a thread-related cx_Freeze crash
            time.sleep(0.2)

        t = threading.Thread(target=start_onion_service, kwargs={'self': self})
        t.daemon = True
        t.start()

    def start_server_step2(self):
        """
        Step 2 in starting the onionshare server. Zipping up files.
        """
        common.log('OnionShareGui', 'start_server_step2')

        # add progress bar to the status bar, indicating the crunching of files.
        self._zip_progress_bar = ZipProgressBar(0)
        self._zip_progress_bar.total_files_size = OnionShareGui._compute_total_size(
            self.file_selection.file_list.filenames)
        self.status_bar.clearMessage()
        self.status_bar.insertWidget(0, self._zip_progress_bar)

        # prepare the files for sending in a new thread
        def finish_starting_server(self):
            # prepare files to share
            def _set_processed_size(x):
                if self._zip_progress_bar != None:
                    self._zip_progress_bar.update_processed_size_signal.emit(x)
            web.set_file_info(self.file_selection.file_list.filenames, processed_size_callback=_set_processed_size)
            self.app.cleanup_filenames.append(web.zip_filename)
            self.starting_server_step3.emit()

            # done
            self.start_server_finished.emit()

        #self.status_bar.showMessage(strings._('gui_starting_server2', True))
        t = threading.Thread(target=finish_starting_server, kwargs={'self': self})
        t.daemon = True
        t.start()

    def start_server_step3(self):
        """
        Step 3 in starting the onionshare server. This displays the large filesize
        warning, if applicable.
        """
        common.log('OnionShareGui', 'start_server_step3')

        # Remove zip progress bar
        if self._zip_progress_bar is not None:
            self.status_bar.removeWidget(self._zip_progress_bar)
            self._zip_progress_bar = None

        # warn about sending large files over Tor
        if web.zip_filesize >= 157286400:  # 150mb
            self.filesize_warning.setText(strings._("large_filesize", True))
            self.filesize_warning.show()

    def start_server_error(self, error):
        """
        If there's an error when trying to start the onion service
        """
        common.log('OnionShareGui', 'start_server_error')

        self.set_server_active(False)

        Alert(error, QtWidgets.QMessageBox.Warning)
        self.server_status.stop_server()
        self.status_bar.clearMessage()

    def stop_server(self):
        """
        Stop the onionshare server.
        """
        common.log('OnionShareGui', 'stop_server')

        if self.server_status.status != self.server_status.STATUS_STOPPED:
            web.stop(self.app.port)
        self.app.cleanup()
        self.filesize_warning.hide()
        self.stop_server_finished.emit()

        self.set_server_active(False)

    def check_for_updates(self):
        """
        Check for updates in a new thread, if enabled.
        """
        system = common.get_platform()
        if system == 'Windows' or system == 'Darwin':
            if self.settings.get('use_autoupdate'):
                def update_available(update_url, installed_version, latest_version):
                    Alert(strings._("update_available", True).format(update_url, installed_version, latest_version))

                self.update_thread = UpdateThread(self.onion, self.config)
                self.update_thread.update_available.connect(update_available)
                self.update_thread.start()

    @staticmethod
    def _compute_total_size(filenames):
        total_size = 0
        for filename in filenames:
            if os.path.isfile(filename):
                total_size += os.path.getsize(filename)
            if os.path.isdir(filename):
                total_size += common.dir_size(filename)
        return total_size

    def check_for_requests(self):
        """
        Check for messages communicated from the web app, and update the GUI accordingly.
        """
        self.update()
        # scroll to the bottom of the dl progress bar log pane
        # if a new download has been added
        if self.new_download:
            self.vbar.setValue(self.vbar.maximum())
            self.new_download = False
        # only check for requests if the server is running
        if self.server_status.status != self.server_status.STATUS_STARTED:
            return

        events = []

        done = False
        while not done:
            try:
                r = web.q.get(False)
                events.append(r)
            except web.queue.Empty:
                done = True

        for event in events:
            if event["type"] == web.REQUEST_LOAD:
                self.status_bar.showMessage(strings._('download_page_loaded', True))

            elif event["type"] == web.REQUEST_DOWNLOAD:
                self.downloads_container.show() # show the downloads layout
                self.downloads.add_download(event["data"]["id"], web.zip_filesize)
                self.new_download = True
                if self.systemTray.supportsMessages() and self.settings.get('systray_notifications'):
                    self.systemTray.showMessage(strings._('systray_download_started_title', True), strings._('systray_download_started_message', True))

            elif event["type"] == web.REQUEST_RATE_LIMIT:
                self.stop_server()
                Alert(strings._('error_rate_limit'), QtWidgets.QMessageBox.Critical)

            elif event["type"] == web.REQUEST_PROGRESS:
                self.downloads.update_download(event["data"]["id"], event["data"]["bytes"])

                # is the download complete?
                if event["data"]["bytes"] == web.zip_filesize:
                    if self.systemTray.supportsMessages() and self.settings.get('systray_notifications'):
                        self.systemTray.showMessage(strings._('systray_download_completed_title', True), strings._('systray_download_completed_message', True))
                    # close on finish?
                    if not web.get_stay_open():
                        self.server_status.stop_server()

            elif event["type"] == web.REQUEST_CANCELED:
                self.downloads.cancel_download(event["data"]["id"])
                if self.systemTray.supportsMessages() and self.settings.get('systray_notifications'):
                    self.systemTray.showMessage(strings._('systray_download_canceled_title', True), strings._('systray_download_canceled_message', True))

            elif event["path"] != '/favicon.ico':
                self.status_bar.showMessage('[#{0:d}] {1:s}: {2:s}'.format(web.error404_count, strings._('other_page_loaded', True), event["path"]))

    def copy_url(self):
        """
        When the URL gets copied to the clipboard, display this in the status bar.
        """
        common.log('OnionShareGui', 'copy_url')
        self.status_bar.showMessage(strings._('gui_copied_url', True), 2000)

    def copy_hidservauth(self):
        """
        When the stealth onion service HidServAuth gets copied to the clipboard, display this in the status bar.
        """
        common.log('OnionShareGui', 'copy_hidservauth')
        self.status_bar.showMessage(strings._('gui_copied_hidservauth', True), 2000)

    def clear_message(self):
        """
        Clear messages from the status bar.
        """
        self.status_bar.clearMessage()

    def set_server_active(self, active):
        """
        Disable the Settings button while an OnionShare server is active.
        """
        self.settings_button.setEnabled(not active)
<<<<<<< HEAD
        if active:
            self.settings_button.setIcon( QtGui.QIcon(common.get_resource_path('images/settings_inactive.png')) )
        else:
            self.settings_button.setIcon( QtGui.QIcon(common.get_resource_path('images/settings.png')) )
=======
        self.settingsAction.setEnabled(not active)
>>>>>>> 22971fc2

    def closeEvent(self, e):
        common.log('OnionShareGui', 'closeEvent')
        try:
            if self.server_status.status != self.server_status.STATUS_STOPPED:
                dialog = QtWidgets.QMessageBox()
                dialog.setWindowTitle("OnionShare")
                dialog.setText(strings._('gui_quit_warning', True))
                quit_button = dialog.addButton(strings._('gui_quit_warning_quit', True), QtWidgets.QMessageBox.YesRole)
                dont_quit_button = dialog.addButton(strings._('gui_quit_warning_dont_quit', True), QtWidgets.QMessageBox.NoRole)
                dialog.setDefaultButton(dont_quit_button)
                reply = dialog.exec_()

                # Quit
                if reply == 0:
                    self.stop_server()
                    e.accept()
                # Don't Quit
                else:
                    e.ignore()

        except:
            e.accept()


class ZipProgressBar(QtWidgets.QProgressBar):
    update_processed_size_signal = QtCore.pyqtSignal(int)

    def __init__(self, total_files_size):
        super(ZipProgressBar, self).__init__()
        self.setMaximumHeight(20)
        self.setMinimumWidth(200)
        self.setValue(0)
        self.setFormat(strings._('zip_progress_bar_format'))
        cssStyleData ="""
        QProgressBar {
            background-color: rgba(255, 255, 255, 0.0) !important;
            border: 0px;
            text-align: center;
        }

        QProgressBar::chunk {
            border: 0px;
            background: qlineargradient(x1: 0.5, y1: 0, x2: 0.5, y2: 1, stop: 0 #b366ff, stop: 1 #d9b3ff);
            width: 10px;
        }"""
        self.setStyleSheet(cssStyleData)

        self._total_files_size = total_files_size
        self._processed_size = 0

        self.update_processed_size_signal.connect(self.update_processed_size)

    @property
    def total_files_size(self):
        return self._total_files_size

    @total_files_size.setter
    def total_files_size(self, val):
        self._total_files_size = val

    @property
    def processed_size(self):
        return self._processed_size

    @processed_size.setter
    def processed_size(self, val):
        self.update_processed_size(val)

    def update_processed_size(self, val):
        self._processed_size = val
        if self.processed_size < self.total_files_size:
            self.setValue(int((self.processed_size * 100) / self.total_files_size))
        elif self.total_files_size != 0:
            self.setValue(100)
        else:
            self.setValue(0)<|MERGE_RESOLUTION|>--- conflicted
+++ resolved
@@ -449,14 +449,13 @@
         Disable the Settings button while an OnionShare server is active.
         """
         self.settings_button.setEnabled(not active)
-<<<<<<< HEAD
         if active:
             self.settings_button.setIcon( QtGui.QIcon(common.get_resource_path('images/settings_inactive.png')) )
         else:
             self.settings_button.setIcon( QtGui.QIcon(common.get_resource_path('images/settings.png')) )
-=======
+
+        # Disable settings menu action when server is active
         self.settingsAction.setEnabled(not active)
->>>>>>> 22971fc2
 
     def closeEvent(self, e):
         common.log('OnionShareGui', 'closeEvent')
