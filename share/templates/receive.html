--- conflicted
+++ resolved
@@ -45,7 +45,6 @@
         </ul>
       </div>
 
-<<<<<<< HEAD
       <form id="send" method="post" enctype="multipart/form-data" action="{{ upload_action }}">
          <p><input type="file" id="file-select" name="file[]" multiple /></p>
          <p><button type="submit" id="send-button" class="button">Send Files</button></p>
@@ -54,25 +53,6 @@
     </div>
     <script src="/static/js/receive-noscript.js"></script>
     <script src="/static/js/jquery-3.3.1.min.js"></script>
-    <script src="/static/js/receive.js"></script>
-=======
-      <!--
-      We are not using a <noscript> tag because it only works when the security slider is set to
-      Safest, not Safer: https://trac.torproject.org/projects/tor/ticket/29506
-      -->
-      <div id="noscript">
-        <p>
-          <strong>Warning:</strong> Due to a bug in Tor Browser and Firefox, uploads
-          sometimes never finish. To upload reliably, either set your Tor Browser
-          <a rel="noreferrer" target="_blank" href="https://tb-manual.torproject.org/en-US/security-slider/">security slider</a>
-          to Standard or
-          <a target="_blank" href="/noscript-xss-instructions">turn off your Tor Browser's NoScript XSS setting</a>.</p>
-      </div>
-      <script async src="/static/js/receive-noscript.js" charset="utf-8"></script>
-
-    </div>
-    <script src="/static/js/jquery-3.3.1.min.js" charset="utf-8"></script>
-    <script async src="/static/js/receive.js" charset="utf-8"></script>
->>>>>>> ee1633c6
+    <script async src="/static/js/receive.js"></script>
   </body>
 </html>