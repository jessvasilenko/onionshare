{
    "give_this_url": "Gi denne adressen til mottakeren:",
    "ctrlc_to_stop": "Trykk Ctrl+C for å stoppe tjeneren",
    "not_a_file": "{0:s} er ikke en fil.",
    "gui_copied_url": "OnionShare-adresse kopiert til utklippstavle",
    "other_page_loaded": "En annen side har blitt lastet",
    "config_onion_service": "Setter opp løk-tjeneste på port {0:d}.",
    "preparing_files": "Pakker sammen filer.",
    "give_this_url_stealth": "Gi denne adressen og HidServAuth-linjen til mottakeren:",
    "give_this_url_receive": "Gi denne adressen til avsenderen:",
    "give_this_url_receive_stealth": "Gi denne adressen og HidServAuth-linjen til avsenderen:",
    "not_a_readable_file": "{0:s} er ikke en lesbar fil.",
    "no_available_port": "Fant ikke tilgjengelig port for oppstart av løk-tjenesten",
    "close_on_autostop_timer": "Stoppet fordi tidsavbruddsuret gikk ut",
    "closing_automatically": "Stoppet fordi nedlastingen er ferdig",
    "timeout_download_still_running": "Venter på at nedlastingen skal fullføres",
    "large_filesize": "Advarsel: Forsendelse av stor deling kan ta flere timer",
    "systray_menu_exit": "Avslutt",
    "systray_download_started_title": "OnionShare-nedlasting startet",
    "systray_download_started_message": "En bruker startet nedlasting av filene dine",
    "systray_download_completed_title": "OnionShare-nedlasting fullført",
    "systray_download_completed_message": "Brukeren fullførte nedlasting av filene dine",
    "systray_download_canceled_title": "OnionShare-nedlasting avbrutt",
    "systray_download_canceled_message": "Brukeren avbrøt nedlastingen",
    "systray_upload_started_title": "OnionShare-opplasting startet",
    "systray_upload_started_message": "En bruker startet opplasting av filer til din datamaskin",
    "help_local_only": "Ikke bruk Tor (kun i utviklingsøyemed)",
    "help_stay_open": "Fortsett å dele etter at filene har blitt sendt",
    "help_autostop_timer": "Stopp deling etter et gitt antall sekunder",
    "help_stealth": "Bruk klientidentifisering (avansert)",
    "help_receive": "Motta delinger istedenfor å sende dem",
    "help_verbose": "Log OnionShare-feil til stdout, og vev-feil til disk",
    "help_filename": "Liste over filer eller mapper å dele",
    "help_config": "Egendefinert JSON-oppsettsfil (valgfri)",
    "gui_drag_and_drop": "Dra og slipp filer og mapper\nfor å starte deling",
    "gui_add": "Legg til",
    "gui_delete": "Slett",
    "gui_choose_items": "Velg",
    "gui_share_start_server": "Start deling",
    "gui_share_stop_server": "Stopp deling",
    "gui_share_stop_server_autostop_timer": "Stopp deling ({})",
    "gui_share_stop_server_autostop_timer_tooltip": "Tidsavbruddsuret går ut {}",
    "gui_receive_start_server": "Start mottaksmodus",
    "gui_receive_stop_server": "Stopp mottaksmodus",
    "gui_receive_stop_server_autostop_timer": "Stopp mottaksmodus ({} gjenstår)",
    "gui_receive_stop_server_autostop_timer_tooltip": "Tidsavbruddsuret går ut {}",
    "gui_copy_url": "Kopier nettadresse",
    "gui_copy_hidservauth": "Kopier HidServAuth",
    "gui_downloads": "Nedlastingshistorikk",
    "gui_no_downloads": "Ingen nedlastinger enda.",
    "gui_canceled": "Avbrutt",
    "gui_copied_url_title": "Kopierte OnionShare-adressen",
    "gui_copied_hidservauth_title": "Kopierte HidServAuth",
    "gui_copied_hidservauth": "HidServAuth-linje kopiert til utklippstavle",
    "gui_please_wait": "Starter… Klikk for å avbryte.",
    "gui_download_upload_progress_complete": "%p%, {0:s} forløpt.",
    "gui_download_upload_progress_starting": "{0:s}, %p% (regner ut)",
    "gui_download_upload_progress_eta": "{0:s}, anslått ferdigstilt: {1:s}, %p%",
    "version_string": "OnionShare {0:s} | https://onionshare.org/",
    "gui_quit_title": "Hold an",
    "gui_share_quit_warning": "Filer er i ferd med å bli sendt. Er du sikker på at du ønsker å avslutte OnionShare?",
    "gui_receive_quit_warning": "Du har ikke fått alle filene enda. Er du sikker på at du ønsker å avslutte OnionShare?",
    "gui_quit_warning_quit": "Avslutt",
    "gui_quit_warning_dont_quit": "Avbryt",
    "error_rate_limit": "Noen har prøvd å gjette passordet ditt for mange ganger, så OnionShare har derfor stoppet tjeneren. Start deling igjen, og send mottakeren en ny adresse å dele.",
    "zip_progress_bar_format": "Pakker sammen: %p%",
    "error_stealth_not_supported": "For å bruke klientidentitetsbekreftelse, trenger du minst Tor 0.2.9.1-alpha (eller Tor-Browser 6.5) og python3-stem 1.5.0.",
    "error_ephemeral_not_supported": "OnionShare krever minst både Tor 0.2.7.1 og pything3-stem 1.4.0.",
    "gui_settings_window_title": "Innstillinger",
    "gui_settings_whats_this": "<a href='{0:s}'>Hva er dette?</a>",
    "gui_settings_stealth_option": "Bruk klientidentifisering",
    "gui_settings_stealth_hidservauth_string": "Siden du har lagret din private nøkkel for gjenbruk, kan du nå klikke for å kopiere din HidServAuth-linje.",
    "gui_settings_autoupdate_label": "Se etter ny versjon",
    "gui_settings_autoupdate_option": "Gi meg beskjed når en ny versjon er tilgjengelig",
    "gui_settings_autoupdate_timestamp": "Sist sjekket: {}",
    "gui_settings_autoupdate_timestamp_never": "Aldri",
    "gui_settings_autoupdate_check_button": "Se etter ny versjon",
    "gui_settings_general_label": "Generelle innstillinger",
    "gui_settings_sharing_label": "Delingsinnstillinger",
    "gui_settings_close_after_first_download_option": "Stopp deling etter at filene har blitt sendt",
    "gui_settings_connection_type_label": "Hvordan skal OnionShare koble seg til Tor?",
    "gui_settings_connection_type_bundled_option": "Bruk Tor-versjonen som er bygget inn i OnionShare",
    "gui_settings_connection_type_automatic_option": "Forsøk automatisk oppsett med Tor-nettleseren",
    "gui_settings_connection_type_control_port_option": "Koble til ved bruk av kontrollport",
    "gui_settings_connection_type_socket_file_option": "Koble til ved bruk av socket-fil",
    "gui_settings_connection_type_test_button": "Test tilkobling til Tor",
    "gui_settings_control_port_label": "Kontrollport",
    "gui_settings_socket_file_label": "Socket-fil",
    "gui_settings_socks_label": "SOCKS-port",
    "gui_settings_authenticate_label": "Tor-identitetsbekreftelsesinnstillinger",
    "gui_settings_authenticate_no_auth_option": "Ingen identitetsbekreftelse, eller cookie-identifiseringsbekreftelse",
    "gui_settings_authenticate_password_option": "Passord",
    "gui_settings_password_label": "Passord",
    "gui_settings_tor_bridges": "Støtte for Tor-bro",
    "gui_settings_tor_bridges_no_bridges_radio_option": "Ikke benytt broer",
    "gui_settings_tor_bridges_obfs4_radio_option": "Bruk innebygd pluggbare obfs4-transporter",
    "gui_settings_tor_bridges_obfs4_radio_option_no_obfs4proxy": "Bruk innebygd pluggbare obfs4-transporter (krever obfs4proxy)",
    "gui_settings_tor_bridges_meek_lite_azure_radio_option": "Bruk innebygd pluggbare meek_lite (Azure)-transporter",
    "gui_settings_tor_bridges_meek_lite_azure_radio_option_no_obfs4proxy": "Bruk innebygd pluggbare meek_lite (Azure) transporter (krever obfs4proxy)",
    "gui_settings_meek_lite_expensive_warning": "Advarsel: Meek-lite-broene er veldig kostbare å kjøre for Tor-prosjektet.<br><br>Kun bruk dem hvis direkte tilkobling til Tor ikke virker, via obfs-transporter, eller andre normale broer.",
    "gui_settings_tor_bridges_custom_radio_option": "Bruk egendefinerte broer",
    "gui_settings_tor_bridges_custom_label": "Du kan hente broer fra <a href=\"https://bridges.torproject.org/options\">https://bridges.torproject.org</a>",
    "gui_settings_tor_bridges_invalid": "Ingen av broene du la til virker.\nDobbeltsjekk dem eller legg til andre.",
    "gui_settings_button_save": "Lagre",
    "gui_settings_button_cancel": "Avbryt",
    "gui_settings_button_help": "Hjelp",
    "gui_settings_autostop_timer_checkbox": "Bruk tidsavbruddsur",
    "gui_settings_autostop_timer": "Stopp deling ved:",
    "settings_saved": "Innstillinger lagret i {}",
    "settings_error_unknown": "Kan ikke koble til Tor-kontroller fordi innstillingene dine ikke gir mening.",
    "settings_error_automatic": "Kunne ikke koble til Tor-kontrolleren. Kjører Tor Browser (tilgjengelig fra torproject.org) i bakgrunnen?",
    "settings_error_socket_port": "Kan ikke koble til Tor-kontroller på {}:{}.",
    "settings_error_socket_file": "Kan ikke koble til Tor-kontroller ved bruk av socket-fil {}.",
    "settings_error_auth": "Koblet til {}:{}, men kan ikke identitetsbekrefte. Kanskje dette ikke er en Tor-kontroller?",
    "settings_error_missing_password": "Tilkoblet til Tor-kontroller, men den krever et passord for å identitetsbekrefte.",
    "settings_error_unreadable_cookie_file": "Koblet til Tor-kontrolleren, men passordet kan være galt, eller så har ikke brukeren din tilgang til å lese fra kakefilen.",
    "settings_error_bundled_tor_not_supported": "Bruk av Tor-versjonen som kommer med OnionShare fungerer ikke i utviklermodus på Windows eller macOS.",
    "settings_error_bundled_tor_timeout": "Det tar for lang tid å koble til Tor. Kanskje du ikke er koblet til Internett, eller har du kanskje en unøyaktig systemklokke?",
    "settings_error_bundled_tor_broken": "OnionShare kunne ikke koble til Tor i bakgrunnen:\n{}",
    "settings_test_success": "Koblet til Tor-kontrolleren.\n\nTor-versjon: {}.\nStøtter flyktige løk-tjenester: {}.\nStøtter klientidentifisering: {}.\nStøtter nestegenerasjons .onion-adresser: {}.",
    "error_tor_protocol_error": "Feil med Tor: {}",
    "error_tor_protocol_error_unknown": "Ukjent feil med Tor",
    "error_invalid_private_key": "Denne private nøkkeltypen er ikke støttet",
    "connecting_to_tor": "Kobler til Tor-nettverket",
    "update_available": "Ny OnionShare-versjon tilgjenglig. <a href='{}'>Klikk her</a> for å laste den ned.<br><br>Du bruker {} og nyeste versjon er {}.",
    "update_error_check_error": "Kunne ikke sjekke etter nye versjoner: OnionShare-nettsiden sier at siste versjon er det ugjenkjennelige \"{}\"…",
    "update_error_invalid_latest_version": "Kunne ikke sjekke etter ny versjon: Kanskje du ikke er koblet til Tor, eller kanskje OnionShare-nettsiden er nede?",
    "update_not_available": "Du kjører siste versjon av OnionShare.",
    "gui_tor_connection_ask": "Åpne innstillingene for å ordne opp i tilkoblingen til Tor?",
    "gui_tor_connection_ask_open_settings": "Ja",
    "gui_tor_connection_ask_quit": "Avslutt",
    "gui_tor_connection_error_settings": "Prøv å endre hvordan OnionShare kobler til Tor-nettverket i innstillingene.",
    "gui_tor_connection_canceled": "Kunne ikke koble til Tor.\n\nForsikre deg om at du er koblet til Internett, åpne så OnionShare igjen, og sett opp dets tilkobling til Tor.",
    "gui_tor_connection_lost": "Frakoblet fra Tor.",
    "gui_server_started_after_autostop_timer": "Tidsavbruddsuret gikk ut før tjeneren startet.\nLag en ny deling.",
    "gui_server_autostop_timer_expired": "Tidsavbruddsuret har gått ut allerede. Juster det for å starte deling.",
    "share_via_onionshare": "OnionShare det",
    "gui_use_legacy_v2_onions_checkbox": "Bruk gammeldagse adresser",
    "gui_save_private_key_checkbox": "Bruk en vedvarende adresse",
    "gui_share_url_description": "<b>Alle</b> som har denne OnionShare-adressen kan <b>Laste ned</b> filene dine ved bruk av <b>Tor-Browser</b>: <img src='{}' />",
    "gui_receive_url_description": "<b>Alle</b> som har denne OnionShare-adressen kan <b>Laste opp</b> filer til din datamaskin ved bruk av <b>Tor-Browser</b>: <img src='{}' />",
    "gui_url_label_persistent": "Delingen vil ikke stoppe automatisk.<br><br>Hver påfølgende deling vil gjenbruke adressen. (For engangsadresser, skru av \"Bruk vedvarende adresse\" i innstillingene.)",
    "gui_url_label_stay_open": "Denne delingen vil ikke stoppe automatisk.",
    "gui_url_label_onetime": "Denne delingen vil stoppe etter første fullføring.",
    "gui_url_label_onetime_and_persistent": "Delingen vil ikke stoppe automatisk.<br><br>Hver påfølgende deling vil gjenbruke adressen. (For å bruke engangsadresser, skru av \"Bruk vedvarende adresse\" i innstillingene.)",
    "gui_status_indicator_share_stopped": "Klar til å dele",
    "gui_status_indicator_share_working": "Starter…",
    "gui_status_indicator_share_started": "Deler",
    "gui_status_indicator_receive_stopped": "Klar til mottak",
    "gui_status_indicator_receive_working": "Starter…",
    "gui_status_indicator_receive_started": "Mottar",
    "gui_file_info": "{} filer, {}",
    "gui_file_info_single": "{} fil, {}",
    "info_in_progress_downloads_tooltip": "{} nedlasting(er) underveis",
    "info_completed_downloads_tooltip": "{} nedlasting(er) fullført",
    "info_in_progress_uploads_tooltip": "{} opplasting(er) underveis",
    "info_completed_uploads_tooltip": "{} nedlasting(er) fullført",
    "error_cannot_create_downloads_dir": "Kunne ikke opprette mottaksmodusmappe: {}",
    "error_downloads_dir_not_writable": "Mottaksmodusmappen er skrivebeskyttet: {}",
    "receive_mode_downloads_dir": "Filer sendt til deg vil vises i denne mappen: {}",
    "receive_mode_warning": "Advarsel: Mottaksmodus lar folk laste opp filer til din datamaskin. Noen filer kan potensielt ta over datamaskinen din hvis du åpner dem. Kun åpne ting fra folk du stoler på, eller hvis du vet hva du gjør.",
    "gui_receive_mode_warning": "Mottaksmodus lar folk laste opp filer til din datamaskin.<br><br><b>Noen filer kan potensielt ta over datamaskinen din hvis du åpner dem. Åpne kun filer fra personer du stoler på, eller hvis du vet hva du gjør.</b>",
    "receive_mode_upload_starting": "Opplasting av total størrelse {} starter",
    "receive_mode_received_file": "Mottatt: {}",
    "gui_mode_share_button": "Del filer",
    "gui_mode_receive_button": "Motta filer",
    "gui_settings_receiving_label": "Mottaksinnstillinger",
    "gui_settings_downloads_label": "Lagre filer i",
    "gui_settings_downloads_button": "Utforstk",
    "gui_settings_receive_allow_receiver_shutdown_checkbox": "Mottaksmodus kan stoppes av avsenderen",
    "gui_settings_public_mode_checkbox": "Offentlig modus",
    "systray_close_server_title": "OnionShare-tjener lukket",
    "systray_close_server_message": "En bruker stengte tjeneren",
    "systray_page_loaded_title": "Side innlastet",
    "systray_download_page_loaded_message": "En bruker lastet inn nedlastingssiden",
    "systray_upload_page_loaded_message": "En bruker lastet inn opplastingssiden",
    "gui_uploads": "Opplastingshistorikk",
    "gui_no_uploads": "Ingen opplastinger enda.",
    "gui_clear_history": "Tøm alt",
    "gui_upload_in_progress": "Opplasting startet {}",
    "gui_upload_finished_range": "Lastet opp {} til {}",
    "gui_upload_finished": "Lastet opp {}",
    "gui_open_folder_error_nautilus": "Kan ikke åpne mappe fordi nautilus ikke er tilgjengelig. Filen er her: {}",
    "history_in_progress_tooltip": "{} underveis",
    "history_completed_tooltip": "{} fullført",
    "gui_download_in_progress": "Nedlasting startet {}",
    "gui_settings_language_label": "Foretrukket språk",
    "gui_settings_language_changed_notice": "Start OnionShare på ny for å se nytt språkvalg.",
    "timeout_upload_still_running": "Venter på at opplastingen fullføres",
    "gui_add_files": "Legg til filer",
    "gui_add_folder": "Legg til mappe",
    "gui_connect_to_tor_for_onion_settings": "Koble til Tor for å se Onion-innstillinger",
    "error_cannot_create_data_dir": "Kunne ikke opprette OnionShare-datamappe: {}",
    "receive_mode_data_dir": "Filers sendt til deg havner i denne mappen: {}",
    "gui_settings_data_dir_label": "Lagre filer i",
    "gui_settings_data_dir_browse_button": "Utforsk",
    "systray_page_loaded_message": "OnionShare-adresse lastet",
    "systray_share_started_title": "Deling startet",
    "systray_share_started_message": "Begynner å sende filer til noen",
    "systray_share_completed_title": "Deling fullført",
    "systray_share_completed_message": "Forsendelse av filer utført",
    "systray_share_canceled_title": "Deling avbrutt",
    "systray_share_canceled_message": "Noen avbrøt mottak av filene dine",
    "systray_receive_started_title": "Mottak startet",
    "systray_receive_started_message": "Noen sender deg filer",
    "gui_all_modes_history": "Historikk",
    "gui_all_modes_clear_history": "Tøm alt",
    "gui_all_modes_transfer_started": "Startet {}",
    "gui_all_modes_transfer_finished_range": "Overført {} - {}",
    "gui_all_modes_transfer_finished": "Overført {}",
    "gui_all_modes_progress_complete": "%p%, {0:s} forløpt.",
    "gui_all_modes_progress_starting": "{0:s}, %p% (kalkulerer)",
    "gui_all_modes_progress_eta": "{0:s}, ETA: {1:s}, %p%",
    "gui_share_mode_no_files": "Ingen filer sendt enda",
    "gui_share_mode_autostop_timer_waiting": "Venter på fullføring av forsendelse",
    "gui_receive_mode_no_files": "Ingen filer mottatt enda",
    "gui_receive_mode_autostop_timer_waiting": "Venter på fullføring av mottak",
    "gui_all_modes_transfer_canceled_range": "Avbrutt {} - {}",
    "gui_all_modes_transfer_canceled": "Avbrutt {}",
    "gui_settings_onion_label": "Løk-innstillinger",
    "gui_stop_server_autostop_timer_tooltip": "Automatisk tidsavbruddsur utløper {}",
    "gui_start_server_autostart_timer_tooltip": "Automatisk tidsur slutter {}",
    "gui_waiting_to_start": "Planlagt start om {}. Klikk for å avbryte.",
    "gui_settings_autostart_timer_checkbox": "Bruk tidur for automatisk start",
    "gui_settings_autostart_timer": "Start delingen:",
    "gui_server_autostart_timer_expired": "Planlagt tid allerede tilbakelagt. Juster det for å starte deling.",
    "gui_autostop_timer_cant_be_earlier_than_autostart_timer": "Automatisk tidsavbruddsur kan ikke være likt eller predatere auomatisk starttid. Juster det for å starte deling.",
    "gui_status_indicator_share_scheduled": "Planlagt…",
    "gui_status_indicator_receive_scheduled": "Planlagt…",
    "days_first_letter": "d",
    "hours_first_letter": "t",
    "minutes_first_letter": "m",
    "seconds_first_letter": "s",
    "gui_website_url_description": "<b>Hvem som helst</b> med denne OnionShare-adressen kan <b>besøke</b> din nettside ved bruk av <b>Tor-nettleseren</b>: <img src='{}' />",
    "gui_mode_website_button": "Publiser nettside",
<<<<<<< HEAD
=======
    "systray_site_loaded_title": "Nettside innlastet",
    "systray_site_loaded_message": "OnionShare-nettside innlastet",
    "systray_website_started_title": "Starter deling av nettside",
    "systray_website_started_message": "Noen besøker din nettside",
>>>>>>> 45311689
    "gui_website_mode_no_files": "Ingen nettside delt enda",
    "invalid_password_guess": "Feil passord",
    "incorrect_password": "Feil passord",
    "gui_settings_individual_downloads_label": "Forby nedlasting av enkeltfiler",
    "history_requests_tooltip": "{} vevforespørsler",
    "systray_individual_file_downloaded_title": "Enkeltfil innlastet",
    "systray_individual_file_downloaded_message": "Enkeltfil {} sett"
}<|MERGE_RESOLUTION|>--- conflicted
+++ resolved
@@ -233,13 +233,10 @@
     "seconds_first_letter": "s",
     "gui_website_url_description": "<b>Hvem som helst</b> med denne OnionShare-adressen kan <b>besøke</b> din nettside ved bruk av <b>Tor-nettleseren</b>: <img src='{}' />",
     "gui_mode_website_button": "Publiser nettside",
-<<<<<<< HEAD
-=======
     "systray_site_loaded_title": "Nettside innlastet",
     "systray_site_loaded_message": "OnionShare-nettside innlastet",
     "systray_website_started_title": "Starter deling av nettside",
     "systray_website_started_message": "Noen besøker din nettside",
->>>>>>> 45311689
     "gui_website_mode_no_files": "Ingen nettside delt enda",
     "invalid_password_guess": "Feil passord",
     "incorrect_password": "Feil passord",
