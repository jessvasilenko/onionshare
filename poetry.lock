--- conflicted
+++ resolved
@@ -62,25 +62,19 @@
 version = "0.4.3"
 
 [[package]]
-category = "dev"
-description = "Python 2.7 backport of the \"dis\" module from Python 3.5+"
-marker = "sys_platform == \"darwin\""
-name = "dis3"
-optional = false
-python-versions = "*"
-version = "0.1.3"
-
-[[package]]
 category = "main"
 description = "DNS toolkit"
 name = "dnspython"
 optional = false
-python-versions = ">=2.7, !=3.0.*, !=3.1.*, !=3.2.*, !=3.3.*"
-version = "1.16.0"
-
-[package.extras]
-DNSSEC = ["pycryptodome", "ecdsa (>=0.13)"]
-IDNA = ["idna (>=2.1)"]
+python-versions = ">=3.6"
+version = "2.0.0"
+
+[package.extras]
+curio = ["curio (>=1.2)", "sniffio (>=1.1)"]
+dnssec = ["cryptography (>=2.6)"]
+doh = ["requests", "requests-toolbelt"]
+idna = ["idna (>=2.1)"]
+trio = ["trio (>=0.14.0)", "sniffio (>=1.1)"]
 
 [[package]]
 category = "main"
@@ -179,6 +173,14 @@
 testing = ["packaging", "pep517", "importlib-resources (>=1.3)"]
 
 [[package]]
+category = "dev"
+description = "iniconfig: brain-dead simple config-ini parsing"
+name = "iniconfig"
+optional = false
+python-versions = "*"
+version = "1.0.1"
+
+[[package]]
 category = "main"
 description = "Various helpers to pass data to untrusted environments and back."
 name = "itsdangerous"
@@ -296,13 +298,27 @@
 marker = "sys_platform == \"darwin\""
 name = "pyinstaller"
 optional = false
-python-versions = ">=2.7, !=3.0.*, !=3.1.*, !=3.2.*, !=3.3.*, !=3.4.*"
-version = "3.6"
+python-versions = "*"
+version = "4.0"
 
 [package.dependencies]
 altgraph = "*"
-dis3 = "*"
+macholib = ">=1.8"
+pyinstaller-hooks-contrib = ">=2020.6"
 setuptools = "*"
+
+[package.extras]
+encryption = ["tinyaes (>=1.0.0)"]
+hook_testing = ["pytest (>=2.7.3)", "execnet (>=1.5.0)", "psutil"]
+
+[[package]]
+category = "dev"
+description = "Community maintained hooks for PyInstaller"
+marker = "sys_platform == \"darwin\""
+name = "pyinstaller-hooks-contrib"
+optional = false
+python-versions = "*"
+version = "2020.7"
 
 [[package]]
 category = "dev"
@@ -345,24 +361,25 @@
 name = "pytest"
 optional = false
 python-versions = ">=3.5"
-version = "5.4.3"
+version = "6.0.1"
 
 [package.dependencies]
 atomicwrites = ">=1.0"
 attrs = ">=17.4.0"
 colorama = "*"
+iniconfig = "*"
 more-itertools = ">=4.0.0"
 packaging = "*"
 pluggy = ">=0.12,<1.0"
-py = ">=1.5.0"
-wcwidth = "*"
+py = ">=1.8.2"
+toml = "*"
 
 [package.dependencies.importlib-metadata]
 python = "<3.8"
 version = ">=0.12"
 
 [package.extras]
-checkqa-mypy = ["mypy (v0.761)"]
+checkqa_mypy = ["mypy (0.780)"]
 testing = ["argcomplete", "hypothesis (>=3.56)", "mock", "nose", "requests", "xmlschema"]
 
 [[package]]
@@ -397,7 +414,7 @@
 name = "python-engineio"
 optional = false
 python-versions = "*"
-version = "3.13.1"
+version = "3.13.2"
 
 [package.dependencies]
 six = ">=1.9.0"
@@ -475,12 +492,20 @@
 version = "1.8.0"
 
 [[package]]
+category = "dev"
+description = "Python Library for Tom's Obvious, Minimal Language"
+name = "toml"
+optional = false
+python-versions = "*"
+version = "0.10.1"
+
+[[package]]
 category = "main"
 description = "HTTP library with thread-safe connection pooling, file post, and more."
 name = "urllib3"
 optional = false
 python-versions = ">=2.7, !=3.0.*, !=3.1.*, !=3.2.*, !=3.3.*, !=3.4.*, <4"
-version = "1.25.9"
+version = "1.25.10"
 
 [package.extras]
 brotli = ["brotlipy (>=0.6.0)"]
@@ -488,31 +513,6 @@
 socks = ["PySocks (>=1.5.6,<1.5.7 || >1.5.7,<2.0)"]
 
 [[package]]
-<<<<<<< HEAD
-=======
-category = "main"
-description = "Filesystem events monitoring"
-name = "watchdog"
-optional = false
-python-versions = "*"
-version = "0.10.3"
-
-[package.dependencies]
-pathtools = ">=0.1.1"
-
-[package.extras]
-watchmedo = ["PyYAML (>=3.10)", "argh (>=0.24.1)"]
-
-[[package]]
->>>>>>> 992ced72
-category = "dev"
-description = "Measures the displayed width of unicode strings in a terminal"
-name = "wcwidth"
-optional = false
-python-versions = "*"
-version = "0.2.5"
-
-[[package]]
 category = "main"
 description = "The comprehensive WSGI web application library."
 name = "werkzeug"
@@ -538,11 +538,8 @@
 testing = ["jaraco.itertools", "func-timeout"]
 
 [metadata]
-<<<<<<< HEAD
-content-hash = "71c32a60a36f2e66745f800f5cab96e8d2551f5959acc8b07aa9003d6f3f702b"
-=======
-content-hash = "2a2fd9fdd288001e4f78494b9b2a101c3dd2e79c1d73792b3ce989ee3693984a"
->>>>>>> 992ced72
+content-hash = "de18641607a5f3bf11a3051b84eb8a02d4263f435f3554c1aa5860136011cbf3"
+lock-version = "1.0"
 python-versions = "^3.7"
 
 [metadata.files]
@@ -574,14 +571,9 @@
     {file = "colorama-0.4.3-py2.py3-none-any.whl", hash = "sha256:7d73d2a99753107a36ac6b455ee49046802e59d9d076ef8e47b61499fa29afff"},
     {file = "colorama-0.4.3.tar.gz", hash = "sha256:e96da0d330793e2cb9485e9ddfd918d456036c7149416295932478192f4436a1"},
 ]
-dis3 = [
-    {file = "dis3-0.1.3-py2-none-any.whl", hash = "sha256:61f7720dd0d8749d23fda3d7227ce74d73da11c2fade993a67ab2f9852451b14"},
-    {file = "dis3-0.1.3-py3-none-any.whl", hash = "sha256:30b6412d33d738663e8ded781b138f4b01116437f0872aa56aa3adba6aeff218"},
-    {file = "dis3-0.1.3.tar.gz", hash = "sha256:9259b881fc1df02ed12ac25f82d4a85b44241854330b1a651e40e0c675cb2d1e"},
-]
 dnspython = [
-    {file = "dnspython-1.16.0-py2.py3-none-any.whl", hash = "sha256:f69c21288a962f4da86e56c4905b49d11aba7938d3d740e80d9e366ee4f1632d"},
-    {file = "dnspython-1.16.0.zip", hash = "sha256:36c5e8e38d4369a08b6780b7f27d790a292b2b08eea01607865bf0936c558e01"},
+    {file = "dnspython-2.0.0-py3-none-any.whl", hash = "sha256:40bb3c24b9d4ec12500f0124288a65df232a3aa749bb0c39734b782873a2544d"},
+    {file = "dnspython-2.0.0.zip", hash = "sha256:044af09374469c3a39eeea1a146e8cac27daec951f1f1f157b1962fc7cb9d1b7"},
 ]
 eventlet = [
     {file = "eventlet-0.25.2-py2.py3-none-any.whl", hash = "sha256:955f2cf538829bfcb7b3aa885ace40e8ae5965dcd5b876c384d0c5869702db1d"},
@@ -594,13 +586,10 @@
 flask-httpauth = [
     {file = "Flask-HTTPAuth-4.1.0.tar.gz", hash = "sha256:9e028e4375039a49031eb9ecc40be4761f0540476040f6eff329a31dabd4d000"},
     {file = "Flask_HTTPAuth-4.1.0-py2.py3-none-any.whl", hash = "sha256:29e0288869a213c7387f0323b6bf2c7191584fb1da8aa024d9af118e5cd70de7"},
-<<<<<<< HEAD
-=======
 ]
 flask-socketio = [
     {file = "Flask-SocketIO-4.3.1.tar.gz", hash = "sha256:36c1d5765010d1f4e4f05b4cc9c20c289d9dc70698c88d1addd0afcfedc5b062"},
     {file = "Flask_SocketIO-4.3.1-py2.py3-none-any.whl", hash = "sha256:3668675bf7763c5b5f56689d439f07356e89c0a52e0c9e9cd3cc08563c07b252"},
->>>>>>> 992ced72
 ]
 future = [
     {file = "future-0.18.2.tar.gz", hash = "sha256:b1bead90b70cf6ec3f0710ae53a525360fa360d306a86583adc6bf83a4db537d"},
@@ -631,6 +620,10 @@
 importlib-metadata = [
     {file = "importlib_metadata-1.7.0-py2.py3-none-any.whl", hash = "sha256:dc15b2969b4ce36305c51eebe62d418ac7791e9a157911d58bfb1f9ccd8e2070"},
     {file = "importlib_metadata-1.7.0.tar.gz", hash = "sha256:90bb658cdbbf6d1735b6341ce708fc7024a3e14e99ffdc5783edea9f9b077f83"},
+]
+iniconfig = [
+    {file = "iniconfig-1.0.1-py3-none-any.whl", hash = "sha256:80cf40c597eb564e86346103f609d74efce0f6b4d4f30ec8ce9e2c26411ba437"},
+    {file = "iniconfig-1.0.1.tar.gz", hash = "sha256:e5f92f89355a67de0595932a6c6c02ab4afddc6fcdc0bfc5becd0d60884d3f69"},
 ]
 itsdangerous = [
     {file = "itsdangerous-1.1.0-py2.py3-none-any.whl", hash = "sha256:b12271b2047cb23eeb98c8b5622e2e5c5e9abd9784a153e9d8ef9cb4dd09d749"},
@@ -690,12 +683,6 @@
 packaging = [
     {file = "packaging-20.4-py2.py3-none-any.whl", hash = "sha256:998416ba6962ae7fbd6596850b80e17859a5753ba17c32284f67bfff33784181"},
     {file = "packaging-20.4.tar.gz", hash = "sha256:4357f74f47b9c12db93624a82154e9b120fa8293699949152b22065d556079f8"},
-<<<<<<< HEAD
-=======
-]
-pathtools = [
-    {file = "pathtools-0.1.2.tar.gz", hash = "sha256:7c35c5421a39bb82e58018febd90e3b6e5db34c5443aaaf742b3f33d4655f1c0"},
->>>>>>> 992ced72
 ]
 pefile = [
     {file = "pefile-2019.4.18.tar.gz", hash = "sha256:a5d6e8305c6b210849b47a6174ddf9c452b2888340b8177874b862ba6c207645"},
@@ -741,7 +728,11 @@
     {file = "pycryptodome-3.9.8.tar.gz", hash = "sha256:0e24171cf01021bc5dc17d6a9d4f33a048f09d62cc3f62541e95ef104588bda4"},
 ]
 pyinstaller = [
-    {file = "PyInstaller-3.6.tar.gz", hash = "sha256:3730fa80d088f8bb7084d32480eb87cbb4ddb64123363763cf8f2a1378c1c4b7"},
+    {file = "pyinstaller-4.0.tar.gz", hash = "sha256:970beb07115761d5e4ec317c1351b712fd90ae7f23994db914c633281f99bab0"},
+]
+pyinstaller-hooks-contrib = [
+    {file = "pyinstaller-hooks-contrib-2020.7.tar.gz", hash = "sha256:74936d044f319cd7a9dca322b46a818fcb6e2af1c67af62e8a6a3121eb2863d2"},
+    {file = "pyinstaller_hooks_contrib-2020.7-py2.py3-none-any.whl", hash = "sha256:5b6e06ba6072499189f5b8e1623d5f0414962941aac370ee4f842de25455be5b"},
 ]
 pyparsing = [
     {file = "pyparsing-2.4.7-py2.py3-none-any.whl", hash = "sha256:ef9d7589ef3c200abe66653d3f1ab1033c3c419ae9b9bdb1240a85b024efc88b"},
@@ -779,8 +770,8 @@
     {file = "PySocks-1.7.1.tar.gz", hash = "sha256:3f8804571ebe159c380ac6de37643bb4685970655d3bba243530d6558b799aa0"},
 ]
 pytest = [
-    {file = "pytest-5.4.3-py3-none-any.whl", hash = "sha256:5c0db86b698e8f170ba4582a492248919255fcd4c79b1ee64ace34301fb589a1"},
-    {file = "pytest-5.4.3.tar.gz", hash = "sha256:7979331bfcba207414f5e1263b5a0f8f521d0f457318836a7355531ed1a4c7d8"},
+    {file = "pytest-6.0.1-py3-none-any.whl", hash = "sha256:8b6007800c53fdacd5a5c192203f4e531eb2a1540ad9c752e052ec0f7143dbad"},
+    {file = "pytest-6.0.1.tar.gz", hash = "sha256:85228d75db9f45e06e57ef9bf4429267f81ac7c0d742cc9ed63d09886a9fe6f4"},
 ]
 pytest-faulthandler = [
     {file = "pytest-faulthandler-2.0.1.tar.gz", hash = "sha256:ed72bbce87ac344da81eb7d882196a457d4a1026a3da4a57154dacd85cd71ae5"},
@@ -791,8 +782,8 @@
     {file = "pytest_qt-3.3.0-py2.py3-none-any.whl", hash = "sha256:5f8928288f50489d83f5d38caf2d7d9fcd6e7cf769947902caa4661dc7c851e3"},
 ]
 python-engineio = [
-    {file = "python-engineio-3.13.1.tar.gz", hash = "sha256:133bdb5fb89f43a53f8612fb1ddbb3a453318713dea18a9ecf5346ed0c0f793c"},
-    {file = "python_engineio-3.13.1-py2.py3-none-any.whl", hash = "sha256:41353c2539493e9e30e0e75e53f9cbb670f09a5ebcf82fe738081a9ba28fe55c"},
+    {file = "python-engineio-3.13.2.tar.gz", hash = "sha256:36b33c6aa702d9b6a7f527eec6387a2da1a9a24484ec2f086d76576413cef04b"},
+    {file = "python_engineio-3.13.2-py2.py3-none-any.whl", hash = "sha256:cfded18156862f94544a9f8ef37f56727df731c8552d7023f5afee8369be2db6"},
 ]
 python-socketio = [
     {file = "python-socketio-4.6.0.tar.gz", hash = "sha256:358d8fbbc029c4538ea25bcaa283e47f375be0017fcba829de8a3a731c9df25a"},
@@ -813,19 +804,13 @@
 stem = [
     {file = "stem-1.8.0.tar.gz", hash = "sha256:a0b48ea6224e95f22aa34c0bc3415f0eb4667ddeae3dfb5e32a6920c185568c2"},
 ]
+toml = [
+    {file = "toml-0.10.1-py2.py3-none-any.whl", hash = "sha256:bda89d5935c2eac546d648028b9901107a595863cb36bae0c73ac804a9b4ce88"},
+    {file = "toml-0.10.1.tar.gz", hash = "sha256:926b612be1e5ce0634a2ca03470f95169cf16f939018233a670519cb4ac58b0f"},
+]
 urllib3 = [
-    {file = "urllib3-1.25.9-py2.py3-none-any.whl", hash = "sha256:88206b0eb87e6d677d424843ac5209e3fb9d0190d0ee169599165ec25e9d9115"},
-    {file = "urllib3-1.25.9.tar.gz", hash = "sha256:3018294ebefce6572a474f0604c2021e33b3fd8006ecd11d62107a5d2a963527"},
-<<<<<<< HEAD
-=======
-]
-watchdog = [
-    {file = "watchdog-0.10.3.tar.gz", hash = "sha256:4214e1379d128b0588021880ccaf40317ee156d4603ac388b9adcf29165e0c04"},
->>>>>>> 992ced72
-]
-wcwidth = [
-    {file = "wcwidth-0.2.5-py2.py3-none-any.whl", hash = "sha256:beb4802a9cebb9144e99086eff703a642a13d6a0052920003a230f3294bbe784"},
-    {file = "wcwidth-0.2.5.tar.gz", hash = "sha256:c4d647b99872929fdb7bdcaa4fbe7f01413ed3d98077df798530e5b04f116c83"},
+    {file = "urllib3-1.25.10-py2.py3-none-any.whl", hash = "sha256:e7983572181f5e1522d9c98453462384ee92a0be7fac5f1413a1e35c56cc0461"},
+    {file = "urllib3-1.25.10.tar.gz", hash = "sha256:91056c15fa70756691db97756772bb1eb9678fa585d9184f24534b100dc60f4a"},
 ]
 werkzeug = [
     {file = "Werkzeug-1.0.1-py2.py3-none-any.whl", hash = "sha256:2de2a5db0baeae7b2d2664949077c2ac63fbd16d98da0ff71837f7d1dea3fd43"},
