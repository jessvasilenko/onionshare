[[package]]
category = "dev"
description = "Python graph (network) package"
marker = "sys_platform == \"darwin\""
name = "altgraph"
optional = false
python-versions = "*"
version = "0.17"

[[package]]
category = "dev"
description = "Atomic file writes."
name = "atomicwrites"
optional = false
python-versions = ">=2.7, !=3.0.*, !=3.1.*, !=3.2.*, !=3.3.*"
version = "1.4.0"

[[package]]
category = "dev"
description = "Classes Without Boilerplate"
name = "attrs"
optional = false
python-versions = ">=2.7, !=3.0.*, !=3.1.*, !=3.2.*, !=3.3.*"
version = "19.3.0"

[package.extras]
azure-pipelines = ["coverage", "hypothesis", "pympler", "pytest (>=4.3.0)", "six", "zope.interface", "pytest-azurepipelines"]
dev = ["coverage", "hypothesis", "pympler", "pytest (>=4.3.0)", "six", "zope.interface", "sphinx", "pre-commit"]
docs = ["sphinx", "zope.interface"]
tests = ["coverage", "hypothesis", "pympler", "pytest (>=4.3.0)", "six", "zope.interface"]

[[package]]
category = "main"
description = "Python package for providing Mozilla's CA Bundle."
name = "certifi"
optional = false
python-versions = "*"
version = "2020.6.20"

[[package]]
category = "main"
description = "Universal encoding detector for Python 2 and 3"
name = "chardet"
optional = false
python-versions = "*"
version = "3.0.4"

[[package]]
category = "main"
description = "Composable command line interface toolkit"
name = "click"
optional = false
python-versions = ">=2.7, !=3.0.*, !=3.1.*, !=3.2.*, !=3.3.*, !=3.4.*"
version = "7.1.2"

[[package]]
category = "main"
description = "Cross-platform colored terminal text."
marker = "platform_system == \"Windows\" or sys_platform == \"win32\""
name = "colorama"
optional = false
python-versions = ">=2.7, !=3.0.*, !=3.1.*, !=3.2.*, !=3.3.*, !=3.4.*"
version = "0.4.3"

[[package]]
category = "dev"
description = "Python 2.7 backport of the \"dis\" module from Python 3.5+"
marker = "sys_platform == \"darwin\""
name = "dis3"
optional = false
python-versions = "*"
version = "0.1.3"

[[package]]
category = "main"
description = "A simple framework for building complex web applications."
name = "flask"
optional = false
python-versions = ">=2.7, !=3.0.*, !=3.1.*, !=3.2.*, !=3.3.*, !=3.4.*"
version = "1.1.2"

[package.dependencies]
Jinja2 = ">=2.10.1"
Werkzeug = ">=0.15"
click = ">=5.1"
itsdangerous = ">=0.24"

[package.extras]
dev = ["pytest", "coverage", "tox", "sphinx", "pallets-sphinx-themes", "sphinxcontrib-log-cabinet", "sphinx-issues"]
docs = ["sphinx", "pallets-sphinx-themes", "sphinxcontrib-log-cabinet", "sphinx-issues"]
dotenv = ["python-dotenv"]

[[package]]
category = "main"
description = "Basic and Digest HTTP authentication for Flask routes"
name = "flask-httpauth"
optional = false
python-versions = "*"
version = "4.1.0"

[package.dependencies]
Flask = "*"

[[package]]
category = "main"
description = "Internationalized Domain Names in Applications (IDNA)"
name = "idna"
optional = false
python-versions = ">=2.7, !=3.0.*, !=3.1.*, !=3.2.*, !=3.3.*"
version = "2.10"

[[package]]
category = "dev"
description = "Read metadata from Python packages"
marker = "python_version < \"3.8\""
name = "importlib-metadata"
optional = false
python-versions = "!=3.0.*,!=3.1.*,!=3.2.*,!=3.3.*,!=3.4.*,>=2.7"
version = "1.7.0"

[package.dependencies]
zipp = ">=0.5"

[package.extras]
docs = ["sphinx", "rst.linker"]
testing = ["packaging", "pep517", "importlib-resources (>=1.3)"]

[[package]]
category = "main"
description = "Various helpers to pass data to untrusted environments and back."
name = "itsdangerous"
optional = false
python-versions = ">=2.7, !=3.0.*, !=3.1.*, !=3.2.*, !=3.3.*"
version = "1.1.0"

[[package]]
category = "main"
description = "A very fast and expressive template engine."
name = "jinja2"
optional = false
python-versions = ">=2.7, !=3.0.*, !=3.1.*, !=3.2.*, !=3.3.*, !=3.4.*"
version = "2.11.2"

[package.dependencies]
MarkupSafe = ">=0.23"

[package.extras]
i18n = ["Babel (>=0.8)"]

[[package]]
category = "main"
description = "Safely add untrusted strings to HTML/XML markup."
name = "markupsafe"
optional = false
python-versions = ">=2.7,!=3.0.*,!=3.1.*,!=3.2.*,!=3.3.*"
version = "1.1.1"

[[package]]
category = "dev"
description = "More routines for operating on iterables, beyond itertools"
name = "more-itertools"
optional = false
python-versions = ">=3.5"
version = "8.4.0"

[[package]]
category = "dev"
description = "Core utilities for Python packages"
name = "packaging"
optional = false
python-versions = ">=2.7, !=3.0.*, !=3.1.*, !=3.2.*, !=3.3.*"
version = "20.4"

[package.dependencies]
pyparsing = ">=2.0.2"
six = "*"

[[package]]
category = "main"
<<<<<<< HEAD
description = "File system general utilities"
name = "pathtools"
optional = false
python-versions = "*"
version = "0.1.2"
=======
description = "Python PE parsing module"
name = "pefile"
optional = false
python-versions = "*"
version = "2019.4.18"

[package.dependencies]
future = "*"
>>>>>>> 76c85c51

[[package]]
category = "dev"
description = "plugin and hook calling mechanisms for python"
name = "pluggy"
optional = false
python-versions = ">=2.7, !=3.0.*, !=3.1.*, !=3.2.*, !=3.3.*"
version = "0.13.1"

[package.dependencies]
[package.dependencies.importlib-metadata]
python = "<3.8"
version = ">=0.12"

[package.extras]
dev = ["pre-commit", "tox"]

[[package]]
category = "dev"
description = "library with cross-python path, ini-parsing, io, code, log facilities"
name = "py"
optional = false
python-versions = ">=2.7, !=3.0.*, !=3.1.*, !=3.2.*, !=3.3.*"
version = "1.9.0"

[[package]]
category = "main"
description = "Cryptographic library for Python"
name = "pycryptodome"
optional = false
python-versions = ">=2.6, !=3.0.*, !=3.1.*, !=3.2.*, !=3.3.*"
version = "3.9.8"

[[package]]
category = "dev"
description = "PyInstaller bundles a Python application and all its dependencies into a single package."
marker = "sys_platform == \"darwin\""
name = "pyinstaller"
optional = false
python-versions = ">=2.7, !=3.0.*, !=3.1.*, !=3.2.*, !=3.3.*, !=3.4.*"
version = "3.6"

[package.dependencies]
altgraph = "*"
dis3 = "*"
setuptools = "*"

[[package]]
category = "dev"
description = "Python parsing module"
name = "pyparsing"
optional = false
python-versions = ">=2.6, !=3.0.*, !=3.1.*, !=3.2.*"
version = "2.4.7"

[[package]]
category = "main"
description = "Python bindings for the Qt cross platform application toolkit"
name = "pyqt5"
optional = false
python-versions = ">=3.5"
version = "5.14.0"

[package.dependencies]
PyQt5-sip = ">=12.7,<13"

[[package]]
category = "main"
description = "The sip module support for PyQt5"
name = "pyqt5-sip"
optional = false
python-versions = ">=3.5"
version = "12.8.0"

[[package]]
category = "main"
description = "A Python SOCKS client module. See https://github.com/Anorov/PySocks for more information."
name = "pysocks"
optional = false
python-versions = ">=2.7, !=3.0.*, !=3.1.*, !=3.2.*, !=3.3.*"
version = "1.7.1"

[[package]]
category = "dev"
description = "pytest: simple powerful testing with Python"
name = "pytest"
optional = false
python-versions = ">=3.5"
version = "5.4.3"

[package.dependencies]
atomicwrites = ">=1.0"
attrs = ">=17.4.0"
colorama = "*"
more-itertools = ">=4.0.0"
packaging = "*"
pluggy = ">=0.12,<1.0"
py = ">=1.5.0"
wcwidth = "*"

[package.dependencies.importlib-metadata]
python = "<3.8"
version = ">=0.12"

[package.extras]
checkqa-mypy = ["mypy (v0.761)"]
testing = ["argcomplete", "hypothesis (>=3.56)", "mock", "nose", "requests", "xmlschema"]

[[package]]
category = "dev"
description = "py.test plugin that activates the fault handler module for tests (dummy package)"
name = "pytest-faulthandler"
optional = false
python-versions = "*"
version = "2.0.1"

[package.dependencies]
pytest = ">=5.0"

[[package]]
category = "dev"
description = "pytest support for PyQt and PySide applications"
name = "pytest-qt"
optional = false
python-versions = ">=2.7, !=3.0.*, !=3.1.*, !=3.2.*, !=3.3.*"
version = "3.3.0"

[package.dependencies]
pytest = ">=3.0.0"

[package.extras]
dev = ["pre-commit", "tox"]
doc = ["sphinx", "sphinx-rtd-theme"]

[[package]]
category = "main"
description = "QR Code image generator"
name = "qrcode"
optional = false
python-versions = "*"
version = "6.1"

[package.dependencies]
colorama = "*"
six = "*"

[package.extras]
dev = ["tox", "pytest", "mock"]
maintainer = ["zest.releaser"]
pil = ["pillow"]
test = ["pytest", "pytest-cov", "mock"]

[[package]]
category = "main"
description = "Python HTTP for Humans."
name = "requests"
optional = false
python-versions = ">=2.7, !=3.0.*, !=3.1.*, !=3.2.*, !=3.3.*, !=3.4.*"
version = "2.24.0"

[package.dependencies]
certifi = ">=2017.4.17"
chardet = ">=3.0.2,<4"
idna = ">=2.5,<3"
urllib3 = ">=1.21.1,<1.25.0 || >1.25.0,<1.25.1 || >1.25.1,<1.26"

[package.extras]
security = ["pyOpenSSL (>=0.14)", "cryptography (>=1.3.4)"]
socks = ["PySocks (>=1.5.6,<1.5.7 || >1.5.7)", "win-inet-pton"]

[[package]]
category = "main"
description = "Python 2 and 3 compatibility utilities"
name = "six"
optional = false
python-versions = ">=2.7, !=3.0.*, !=3.1.*, !=3.2.*"
version = "1.15.0"

[[package]]
category = "main"
description = "Stem is a Python controller library that allows applications to interact with Tor (https://www.torproject.org/)."
name = "stem"
optional = false
python-versions = "*"
version = "1.8.0"

[[package]]
category = "main"
description = "HTTP library with thread-safe connection pooling, file post, and more."
name = "urllib3"
optional = false
python-versions = ">=2.7, !=3.0.*, !=3.1.*, !=3.2.*, !=3.3.*, !=3.4.*, <4"
version = "1.25.9"

[package.extras]
brotli = ["brotlipy (>=0.6.0)"]
secure = ["certifi", "cryptography (>=1.3.4)", "idna (>=2.0.0)", "pyOpenSSL (>=0.14)", "ipaddress"]
socks = ["PySocks (>=1.5.6,<1.5.7 || >1.5.7,<2.0)"]

[[package]]
category = "dev"
description = "Measures the displayed width of unicode strings in a terminal"
name = "wcwidth"
optional = false
python-versions = "*"
version = "0.2.5"

[[package]]
category = "main"
description = "The comprehensive WSGI web application library."
name = "werkzeug"
optional = false
python-versions = ">=2.7, !=3.0.*, !=3.1.*, !=3.2.*, !=3.3.*, !=3.4.*"
version = "1.0.1"

[package.extras]
dev = ["pytest", "pytest-timeout", "coverage", "tox", "sphinx", "pallets-sphinx-themes", "sphinx-issues"]
watchdog = ["watchdog"]

[[package]]
category = "dev"
description = "Backport of pathlib-compatible object wrapper for zip files"
marker = "python_version < \"3.8\""
name = "zipp"
optional = false
python-versions = ">=3.6"
version = "3.1.0"

[package.extras]
docs = ["sphinx", "jaraco.packaging (>=3.2)", "rst.linker (>=1.9)"]
testing = ["jaraco.itertools", "func-timeout"]

[metadata]
<<<<<<< HEAD
content-hash = "51f613f53d242cdb3aa8d028c2cba34debbfa3fed6f9f267a25159dc1e287667"
python-versions = "^3.6"
=======
content-hash = "71c32a60a36f2e66745f800f5cab96e8d2551f5959acc8b07aa9003d6f3f702b"
python-versions = "^3.7"
>>>>>>> 76c85c51

[metadata.files]
altgraph = [
    {file = "altgraph-0.17-py2.py3-none-any.whl", hash = "sha256:c623e5f3408ca61d4016f23a681b9adb100802ca3e3da5e718915a9e4052cebe"},
    {file = "altgraph-0.17.tar.gz", hash = "sha256:1f05a47122542f97028caf78775a095fbe6a2699b5089de8477eb583167d69aa"},
]
atomicwrites = [
    {file = "atomicwrites-1.4.0-py2.py3-none-any.whl", hash = "sha256:6d1784dea7c0c8d4a5172b6c620f40b6e4cbfdf96d783691f2e1302a7b88e197"},
    {file = "atomicwrites-1.4.0.tar.gz", hash = "sha256:ae70396ad1a434f9c7046fd2dd196fc04b12f9e91ffb859164193be8b6168a7a"},
]
attrs = [
    {file = "attrs-19.3.0-py2.py3-none-any.whl", hash = "sha256:08a96c641c3a74e44eb59afb61a24f2cb9f4d7188748e76ba4bb5edfa3cb7d1c"},
    {file = "attrs-19.3.0.tar.gz", hash = "sha256:f7b7ce16570fe9965acd6d30101a28f62fb4a7f9e926b3bbc9b61f8b04247e72"},
]
certifi = [
    {file = "certifi-2020.6.20-py2.py3-none-any.whl", hash = "sha256:8fc0819f1f30ba15bdb34cceffb9ef04d99f420f68eb75d901e9560b8749fc41"},
    {file = "certifi-2020.6.20.tar.gz", hash = "sha256:5930595817496dd21bb8dc35dad090f1c2cd0adfaf21204bf6732ca5d8ee34d3"},
]
chardet = [
    {file = "chardet-3.0.4-py2.py3-none-any.whl", hash = "sha256:fc323ffcaeaed0e0a02bf4d117757b98aed530d9ed4531e3e15460124c106691"},
    {file = "chardet-3.0.4.tar.gz", hash = "sha256:84ab92ed1c4d4f16916e05906b6b75a6c0fb5db821cc65e70cbd64a3e2a5eaae"},
]
click = [
    {file = "click-7.1.2-py2.py3-none-any.whl", hash = "sha256:dacca89f4bfadd5de3d7489b7c8a566eee0d3676333fbb50030263894c38c0dc"},
    {file = "click-7.1.2.tar.gz", hash = "sha256:d2b5255c7c6349bc1bd1e59e08cd12acbbd63ce649f2588755783aa94dfb6b1a"},
]
colorama = [
    {file = "colorama-0.4.3-py2.py3-none-any.whl", hash = "sha256:7d73d2a99753107a36ac6b455ee49046802e59d9d076ef8e47b61499fa29afff"},
    {file = "colorama-0.4.3.tar.gz", hash = "sha256:e96da0d330793e2cb9485e9ddfd918d456036c7149416295932478192f4436a1"},
]
dis3 = [
    {file = "dis3-0.1.3-py2-none-any.whl", hash = "sha256:61f7720dd0d8749d23fda3d7227ce74d73da11c2fade993a67ab2f9852451b14"},
    {file = "dis3-0.1.3-py3-none-any.whl", hash = "sha256:30b6412d33d738663e8ded781b138f4b01116437f0872aa56aa3adba6aeff218"},
    {file = "dis3-0.1.3.tar.gz", hash = "sha256:9259b881fc1df02ed12ac25f82d4a85b44241854330b1a651e40e0c675cb2d1e"},
]
flask = [
    {file = "Flask-1.1.2-py2.py3-none-any.whl", hash = "sha256:8a4fdd8936eba2512e9c85df320a37e694c93945b33ef33c89946a340a238557"},
    {file = "Flask-1.1.2.tar.gz", hash = "sha256:4efa1ae2d7c9865af48986de8aeb8504bf32c7f3d6fdc9353d34b21f4b127060"},
]
flask-httpauth = [
    {file = "Flask-HTTPAuth-4.1.0.tar.gz", hash = "sha256:9e028e4375039a49031eb9ecc40be4761f0540476040f6eff329a31dabd4d000"},
    {file = "Flask_HTTPAuth-4.1.0-py2.py3-none-any.whl", hash = "sha256:29e0288869a213c7387f0323b6bf2c7191584fb1da8aa024d9af118e5cd70de7"},
]
idna = [
    {file = "idna-2.10-py2.py3-none-any.whl", hash = "sha256:b97d804b1e9b523befed77c48dacec60e6dcb0b5391d57af6a65a312a90648c0"},
    {file = "idna-2.10.tar.gz", hash = "sha256:b307872f855b18632ce0c21c5e45be78c0ea7ae4c15c828c20788b26921eb3f6"},
]
importlib-metadata = [
    {file = "importlib_metadata-1.7.0-py2.py3-none-any.whl", hash = "sha256:dc15b2969b4ce36305c51eebe62d418ac7791e9a157911d58bfb1f9ccd8e2070"},
    {file = "importlib_metadata-1.7.0.tar.gz", hash = "sha256:90bb658cdbbf6d1735b6341ce708fc7024a3e14e99ffdc5783edea9f9b077f83"},
]
itsdangerous = [
    {file = "itsdangerous-1.1.0-py2.py3-none-any.whl", hash = "sha256:b12271b2047cb23eeb98c8b5622e2e5c5e9abd9784a153e9d8ef9cb4dd09d749"},
    {file = "itsdangerous-1.1.0.tar.gz", hash = "sha256:321b033d07f2a4136d3ec762eac9f16a10ccd60f53c0c91af90217ace7ba1f19"},
]
jinja2 = [
    {file = "Jinja2-2.11.2-py2.py3-none-any.whl", hash = "sha256:f0a4641d3cf955324a89c04f3d94663aa4d638abe8f733ecd3582848e1c37035"},
    {file = "Jinja2-2.11.2.tar.gz", hash = "sha256:89aab215427ef59c34ad58735269eb58b1a5808103067f7bb9d5836c651b3bb0"},
]
markupsafe = [
    {file = "MarkupSafe-1.1.1-cp27-cp27m-macosx_10_6_intel.whl", hash = "sha256:09027a7803a62ca78792ad89403b1b7a73a01c8cb65909cd876f7fcebd79b161"},
    {file = "MarkupSafe-1.1.1-cp27-cp27m-manylinux1_i686.whl", hash = "sha256:e249096428b3ae81b08327a63a485ad0878de3fb939049038579ac0ef61e17e7"},
    {file = "MarkupSafe-1.1.1-cp27-cp27m-manylinux1_x86_64.whl", hash = "sha256:500d4957e52ddc3351cabf489e79c91c17f6e0899158447047588650b5e69183"},
    {file = "MarkupSafe-1.1.1-cp27-cp27m-win32.whl", hash = "sha256:b2051432115498d3562c084a49bba65d97cf251f5a331c64a12ee7e04dacc51b"},
    {file = "MarkupSafe-1.1.1-cp27-cp27m-win_amd64.whl", hash = "sha256:98c7086708b163d425c67c7a91bad6e466bb99d797aa64f965e9d25c12111a5e"},
    {file = "MarkupSafe-1.1.1-cp27-cp27mu-manylinux1_i686.whl", hash = "sha256:cd5df75523866410809ca100dc9681e301e3c27567cf498077e8551b6d20e42f"},
    {file = "MarkupSafe-1.1.1-cp27-cp27mu-manylinux1_x86_64.whl", hash = "sha256:43a55c2930bbc139570ac2452adf3d70cdbb3cfe5912c71cdce1c2c6bbd9c5d1"},
    {file = "MarkupSafe-1.1.1-cp34-cp34m-macosx_10_6_intel.whl", hash = "sha256:1027c282dad077d0bae18be6794e6b6b8c91d58ed8a8d89a89d59693b9131db5"},
    {file = "MarkupSafe-1.1.1-cp34-cp34m-manylinux1_i686.whl", hash = "sha256:62fe6c95e3ec8a7fad637b7f3d372c15ec1caa01ab47926cfdf7a75b40e0eac1"},
    {file = "MarkupSafe-1.1.1-cp34-cp34m-manylinux1_x86_64.whl", hash = "sha256:88e5fcfb52ee7b911e8bb6d6aa2fd21fbecc674eadd44118a9cc3863f938e735"},
    {file = "MarkupSafe-1.1.1-cp34-cp34m-win32.whl", hash = "sha256:ade5e387d2ad0d7ebf59146cc00c8044acbd863725f887353a10df825fc8ae21"},
    {file = "MarkupSafe-1.1.1-cp34-cp34m-win_amd64.whl", hash = "sha256:09c4b7f37d6c648cb13f9230d847adf22f8171b1ccc4d5682398e77f40309235"},
    {file = "MarkupSafe-1.1.1-cp35-cp35m-macosx_10_6_intel.whl", hash = "sha256:79855e1c5b8da654cf486b830bd42c06e8780cea587384cf6545b7d9ac013a0b"},
    {file = "MarkupSafe-1.1.1-cp35-cp35m-manylinux1_i686.whl", hash = "sha256:c8716a48d94b06bb3b2524c2b77e055fb313aeb4ea620c8dd03a105574ba704f"},
    {file = "MarkupSafe-1.1.1-cp35-cp35m-manylinux1_x86_64.whl", hash = "sha256:7c1699dfe0cf8ff607dbdcc1e9b9af1755371f92a68f706051cc8c37d447c905"},
    {file = "MarkupSafe-1.1.1-cp35-cp35m-win32.whl", hash = "sha256:6dd73240d2af64df90aa7c4e7481e23825ea70af4b4922f8ede5b9e35f78a3b1"},
    {file = "MarkupSafe-1.1.1-cp35-cp35m-win_amd64.whl", hash = "sha256:9add70b36c5666a2ed02b43b335fe19002ee5235efd4b8a89bfcf9005bebac0d"},
    {file = "MarkupSafe-1.1.1-cp36-cp36m-macosx_10_6_intel.whl", hash = "sha256:24982cc2533820871eba85ba648cd53d8623687ff11cbb805be4ff7b4c971aff"},
    {file = "MarkupSafe-1.1.1-cp36-cp36m-manylinux1_i686.whl", hash = "sha256:00bc623926325b26bb9605ae9eae8a215691f33cae5df11ca5424f06f2d1f473"},
    {file = "MarkupSafe-1.1.1-cp36-cp36m-manylinux1_x86_64.whl", hash = "sha256:717ba8fe3ae9cc0006d7c451f0bb265ee07739daf76355d06366154ee68d221e"},
    {file = "MarkupSafe-1.1.1-cp36-cp36m-win32.whl", hash = "sha256:535f6fc4d397c1563d08b88e485c3496cf5784e927af890fb3c3aac7f933ec66"},
    {file = "MarkupSafe-1.1.1-cp36-cp36m-win_amd64.whl", hash = "sha256:b1282f8c00509d99fef04d8ba936b156d419be841854fe901d8ae224c59f0be5"},
    {file = "MarkupSafe-1.1.1-cp37-cp37m-macosx_10_6_intel.whl", hash = "sha256:8defac2f2ccd6805ebf65f5eeb132adcf2ab57aa11fdf4c0dd5169a004710e7d"},
    {file = "MarkupSafe-1.1.1-cp37-cp37m-manylinux1_i686.whl", hash = "sha256:46c99d2de99945ec5cb54f23c8cd5689f6d7177305ebff350a58ce5f8de1669e"},
    {file = "MarkupSafe-1.1.1-cp37-cp37m-manylinux1_x86_64.whl", hash = "sha256:ba59edeaa2fc6114428f1637ffff42da1e311e29382d81b339c1817d37ec93c6"},
    {file = "MarkupSafe-1.1.1-cp37-cp37m-win32.whl", hash = "sha256:b00c1de48212e4cc9603895652c5c410df699856a2853135b3967591e4beebc2"},
    {file = "MarkupSafe-1.1.1-cp37-cp37m-win_amd64.whl", hash = "sha256:9bf40443012702a1d2070043cb6291650a0841ece432556f784f004937f0f32c"},
    {file = "MarkupSafe-1.1.1-cp38-cp38-macosx_10_9_x86_64.whl", hash = "sha256:6788b695d50a51edb699cb55e35487e430fa21f1ed838122d722e0ff0ac5ba15"},
    {file = "MarkupSafe-1.1.1-cp38-cp38-manylinux1_i686.whl", hash = "sha256:cdb132fc825c38e1aeec2c8aa9338310d29d337bebbd7baa06889d09a60a1fa2"},
    {file = "MarkupSafe-1.1.1-cp38-cp38-manylinux1_x86_64.whl", hash = "sha256:13d3144e1e340870b25e7b10b98d779608c02016d5184cfb9927a9f10c689f42"},
    {file = "MarkupSafe-1.1.1-cp38-cp38-win32.whl", hash = "sha256:596510de112c685489095da617b5bcbbac7dd6384aeebeda4df6025d0256a81b"},
    {file = "MarkupSafe-1.1.1-cp38-cp38-win_amd64.whl", hash = "sha256:e8313f01ba26fbbe36c7be1966a7b7424942f670f38e666995b88d012765b9be"},
    {file = "MarkupSafe-1.1.1.tar.gz", hash = "sha256:29872e92839765e546828bb7754a68c418d927cd064fd4708fab9fe9c8bb116b"},
]
more-itertools = [
    {file = "more-itertools-8.4.0.tar.gz", hash = "sha256:68c70cc7167bdf5c7c9d8f6954a7837089c6a36bf565383919bb595efb8a17e5"},
    {file = "more_itertools-8.4.0-py3-none-any.whl", hash = "sha256:b78134b2063dd214000685165d81c154522c3ee0a1c0d4d113c80361c234c5a2"},
]
packaging = [
    {file = "packaging-20.4-py2.py3-none-any.whl", hash = "sha256:998416ba6962ae7fbd6596850b80e17859a5753ba17c32284f67bfff33784181"},
    {file = "packaging-20.4.tar.gz", hash = "sha256:4357f74f47b9c12db93624a82154e9b120fa8293699949152b22065d556079f8"},
]
<<<<<<< HEAD
pathtools = [
    {file = "pathtools-0.1.2.tar.gz", hash = "sha256:7c35c5421a39bb82e58018febd90e3b6e5db34c5443aaaf742b3f33d4655f1c0"},
=======
pefile = [
    {file = "pefile-2019.4.18.tar.gz", hash = "sha256:a5d6e8305c6b210849b47a6174ddf9c452b2888340b8177874b862ba6c207645"},
>>>>>>> 76c85c51
]
pluggy = [
    {file = "pluggy-0.13.1-py2.py3-none-any.whl", hash = "sha256:966c145cd83c96502c3c3868f50408687b38434af77734af1e9ca461a4081d2d"},
    {file = "pluggy-0.13.1.tar.gz", hash = "sha256:15b2acde666561e1298d71b523007ed7364de07029219b604cf808bfa1c765b0"},
]
py = [
    {file = "py-1.9.0-py2.py3-none-any.whl", hash = "sha256:366389d1db726cd2fcfc79732e75410e5fe4d31db13692115529d34069a043c2"},
    {file = "py-1.9.0.tar.gz", hash = "sha256:9ca6883ce56b4e8da7e79ac18787889fa5206c79dcc67fb065376cd2fe03f342"},
]
pycryptodome = [
    {file = "pycryptodome-3.9.8-cp27-cp27m-macosx_10_6_intel.whl", hash = "sha256:50348edd283afdccddc0938cdc674484533912ba8a99a27c7bfebb75030aa856"},
    {file = "pycryptodome-3.9.8-cp27-cp27m-manylinux1_i686.whl", hash = "sha256:80d57177a0b7c14d4594c62bbb47fe2f6309ad3b0a34348a291d570925c97a82"},
    {file = "pycryptodome-3.9.8-cp27-cp27m-manylinux1_x86_64.whl", hash = "sha256:fbe65d5cfe04ff2f7684160d50f5118bdefb01e3af4718eeb618bfed40f19d94"},
    {file = "pycryptodome-3.9.8-cp27-cp27m-win32.whl", hash = "sha256:bcd5b8416e73e4b0d48afba3704d8c826414764dafaed7a1a93c442188d90ccc"},
    {file = "pycryptodome-3.9.8-cp27-cp27m-win_amd64.whl", hash = "sha256:360955eece2cd0fa694a708d10303c6abd7b39614fa2547b6bd245da76198beb"},
    {file = "pycryptodome-3.9.8-cp27-cp27mu-manylinux1_i686.whl", hash = "sha256:1e655746f539421d923fd48df8f6f40b3443d80b75532501c0085b64afed9df5"},
    {file = "pycryptodome-3.9.8-cp27-cp27mu-manylinux1_x86_64.whl", hash = "sha256:709b9f144d23e290b9863121d1ace14a72e01f66ea9c903fbdc690520dfdfcf0"},
    {file = "pycryptodome-3.9.8-cp35-cp35m-macosx_10_6_intel.whl", hash = "sha256:6276478ada411aca97c0d5104916354b3d740d368407912722bd4d11aa9ee4c2"},
    {file = "pycryptodome-3.9.8-cp35-cp35m-manylinux1_i686.whl", hash = "sha256:54bdedd28476dea8a3cd86cb67c0df1f0e3d71cae8022354b0f879c41a3d27b2"},
    {file = "pycryptodome-3.9.8-cp35-cp35m-manylinux1_x86_64.whl", hash = "sha256:f521178e5a991ffd04182ed08f552daca1affcb826aeda0e1945cd989a9d4345"},
    {file = "pycryptodome-3.9.8-cp35-cp35m-win32.whl", hash = "sha256:a207231a52426de3ff20f5608f0687261a3329d97a036c51f7d4c606a6f30c23"},
    {file = "pycryptodome-3.9.8-cp35-cp35m-win_amd64.whl", hash = "sha256:2b998dc45ef5f4e5cf5248a6edfcd8d8e9fb5e35df8e4259b13a1b10eda7b16b"},
    {file = "pycryptodome-3.9.8-cp36-cp36m-macosx_10_6_intel.whl", hash = "sha256:03d5cca8618620f45fd40f827423f82b86b3a202c8d44108601b0f5f56b04299"},
    {file = "pycryptodome-3.9.8-cp36-cp36m-manylinux1_i686.whl", hash = "sha256:f78a68c2c820e4731e510a2df3eef0322f24fde1781ced970bf497b6c7d92982"},
    {file = "pycryptodome-3.9.8-cp36-cp36m-manylinux1_x86_64.whl", hash = "sha256:132a56abba24e2e06a479d8e5db7a48271a73a215f605017bbd476d31f8e71c1"},
    {file = "pycryptodome-3.9.8-cp36-cp36m-win32.whl", hash = "sha256:67dcad1b8b201308586a8ca2ffe89df1e4f731d5a4cdd0610cc4ea790351c739"},
    {file = "pycryptodome-3.9.8-cp36-cp36m-win_amd64.whl", hash = "sha256:b56638d58a3a4be13229c6a815cd448f9e3ce40c00880a5398471b42ee86f50e"},
    {file = "pycryptodome-3.9.8-cp37-cp37m-macosx_10_6_intel.whl", hash = "sha256:bec2bcdf7c9ce7f04d718e51887f3b05dc5c1cfaf5d2c2e9065ecddd1b2f6c9a"},
    {file = "pycryptodome-3.9.8-cp37-cp37m-manylinux1_i686.whl", hash = "sha256:abc2e126c9490e58a36a0f83516479e781d83adfb134576a5cbe5c6af2a3e93c"},
    {file = "pycryptodome-3.9.8-cp37-cp37m-manylinux1_x86_64.whl", hash = "sha256:ef39c98d9b8c0736d91937d193653e47c3b19ddf4fc3bccdc5e09aaa4b0c5d21"},
    {file = "pycryptodome-3.9.8-cp37-cp37m-win32.whl", hash = "sha256:4350a42028240c344ee855f032c7d4ad6ff4f813bfbe7121547b7dc579ecc876"},
    {file = "pycryptodome-3.9.8-cp37-cp37m-win_amd64.whl", hash = "sha256:c8bf40cf6e281a4378e25846924327e728a887e8bf0ee83b2604a0f4b61692e8"},
    {file = "pycryptodome-3.9.8-cp38-cp38-macosx_10_9_x86_64.whl", hash = "sha256:d8074c8448cfd0705dfa71ca333277fce9786d0b9cac75d120545de6253f996a"},
    {file = "pycryptodome-3.9.8-cp38-cp38-manylinux1_i686.whl", hash = "sha256:8063a712fba642f78d3c506b0896846601b6de7f5c3d534e388ad0cc07f5a149"},
    {file = "pycryptodome-3.9.8-cp38-cp38-manylinux1_x86_64.whl", hash = "sha256:dd302b6ae3965afeb5ef1b0d92486f986c0e65183cd7835973f0b593800590e6"},
    {file = "pycryptodome-3.9.8-cp38-cp38-win32.whl", hash = "sha256:02e51e1d5828d58f154896ddfd003e2e7584869c275e5acbe290443575370fba"},
    {file = "pycryptodome-3.9.8-cp38-cp38-win_amd64.whl", hash = "sha256:55eb61aca2c883db770999f50d091ff7c14016f2769ad7bca3d9b75d1d7c1b68"},
    {file = "pycryptodome-3.9.8-cp39-cp39-manylinux1_i686.whl", hash = "sha256:39ef9fb52d6ec7728fce1f1693cb99d60ce302aeebd59bcedea70ca3203fda60"},
    {file = "pycryptodome-3.9.8-cp39-cp39-manylinux1_x86_64.whl", hash = "sha256:de6e1cd75677423ff64712c337521e62e3a7a4fc84caabbd93207752e831a85a"},
    {file = "pycryptodome-3.9.8.tar.gz", hash = "sha256:0e24171cf01021bc5dc17d6a9d4f33a048f09d62cc3f62541e95ef104588bda4"},
]
pyinstaller = [
    {file = "PyInstaller-3.6.tar.gz", hash = "sha256:3730fa80d088f8bb7084d32480eb87cbb4ddb64123363763cf8f2a1378c1c4b7"},
]
pyparsing = [
    {file = "pyparsing-2.4.7-py2.py3-none-any.whl", hash = "sha256:ef9d7589ef3c200abe66653d3f1ab1033c3c419ae9b9bdb1240a85b024efc88b"},
    {file = "pyparsing-2.4.7.tar.gz", hash = "sha256:c203ec8783bf771a155b207279b9bccb8dea02d8f0c9e5f8ead507bc3246ecc1"},
]
pyqt5 = [
    {file = "PyQt5-5.14.0-5.14.0-cp35.cp36.cp37.cp38-abi3-macosx_10_6_intel.whl", hash = "sha256:895d4101f7f8c82bc728d7eb9da1c756955ce27a0c945eafe7f234dd03402853"},
    {file = "PyQt5-5.14.0-5.14.0-cp35.cp36.cp37.cp38-abi3-manylinux1_x86_64.whl", hash = "sha256:a757ba71c51f428b52ba404e781e2f19b4436b2c31298b8313339d5817781b65"},
    {file = "PyQt5-5.14.0-5.14.0-cp35.cp36.cp37.cp38-none-win32.whl", hash = "sha256:cc3529c0f7cbbe7491073458d5d15e7518ce544ad8c627f485e5db8a27fcaf61"},
    {file = "PyQt5-5.14.0-5.14.0-cp35.cp36.cp37.cp38-none-win_amd64.whl", hash = "sha256:0dcc128b72f83cce0fc7926c83f05a9b74b652b5eb31a4ab71693ac8829e73c8"},
    {file = "PyQt5-5.14.0.tar.gz", hash = "sha256:0145a6b7de15756366decb736c349a0cb510d706c83fda5b8cd9e0557bc1da72"},
]
pyqt5-sip = [
    {file = "PyQt5_sip-12.8.0-cp35-cp35m-macosx_10_6_intel.whl", hash = "sha256:9ef12754021bcc1246f97e00ea62b5594dd5c61192830639ab4a1640bd4b7940"},
    {file = "PyQt5_sip-12.8.0-cp35-cp35m-manylinux1_x86_64.whl", hash = "sha256:fa3d70f370604efc67085849d3d1d3d2109faa716c520faf601d15845df64de6"},
    {file = "PyQt5_sip-12.8.0-cp35-cp35m-win32.whl", hash = "sha256:61aa60fb848d740581646603a12c2dcb8d7c4cbd2a9c476a1c891ec360ff0b87"},
    {file = "PyQt5_sip-12.8.0-cp35-cp35m-win_amd64.whl", hash = "sha256:8d9f4dc7dbae9783c5dafd66801875a2ebf9302c3addd5739f772285c1c1e91c"},
    {file = "PyQt5_sip-12.8.0-cp36-cp36m-macosx_10_6_intel.whl", hash = "sha256:9b69db29571dde679908fb237784a8e7af4a2cbf1b7bb25bdb86e487210e04d2"},
    {file = "PyQt5_sip-12.8.0-cp36-cp36m-manylinux1_x86_64.whl", hash = "sha256:58eae636e0b1926cddec98a703319a47f671cef07d73aaa525ba421cd4adfeb5"},
    {file = "PyQt5_sip-12.8.0-cp36-cp36m-win32.whl", hash = "sha256:e6254647fa35e1260282aeb9c32a3dd363287b9a1ffcc4f22bd27e54178e92e4"},
    {file = "PyQt5_sip-12.8.0-cp36-cp36m-win_amd64.whl", hash = "sha256:f4c294bfaf2be8004583266d4621bfd3a387e12946f548f966a7fbec91845f1b"},
    {file = "PyQt5_sip-12.8.0-cp37-cp37m-macosx_10_9_x86_64.whl", hash = "sha256:224e2fbb7088595940c348d168a317caa2110cbb7a5b957a8c3fc0d9296ee069"},
    {file = "PyQt5_sip-12.8.0-cp37-cp37m-manylinux1_x86_64.whl", hash = "sha256:5c19c4ad67af087e8f4411da7422391b236b941f5f0697f615c5816455d1355d"},
    {file = "PyQt5_sip-12.8.0-cp37-cp37m-win32.whl", hash = "sha256:2a1153cda63f2632d3d5698f0cf29f6b1f1d5162305dc6f5b23336ad8f1039ed"},
    {file = "PyQt5_sip-12.8.0-cp37-cp37m-win_amd64.whl", hash = "sha256:94c80677b1e8c92fa080e24045d54ace5e4343c4ee6d0216675cd91d6f8e122a"},
    {file = "PyQt5_sip-12.8.0-cp38-cp38-macosx_10_9_x86_64.whl", hash = "sha256:2a2239d16a49ce6eaf10166a84424543111f8ebe49d3c124d02af91b01a58425"},
    {file = "PyQt5_sip-12.8.0-cp38-cp38-manylinux1_x86_64.whl", hash = "sha256:b1bbe763d431d26f9565cba3e99866768761366ab6d609d2506d194882156fa7"},
    {file = "PyQt5_sip-12.8.0-cp38-cp38-win32.whl", hash = "sha256:d7b8a8f89385ad9e3da38e0123c22c0efc18005e0e2731b6b95e4c21db2049d2"},
    {file = "PyQt5_sip-12.8.0-cp38-cp38-win_amd64.whl", hash = "sha256:1d65ce08a56282fb0273dd06585b8927b88d4fba71c01a54f8e2ac87ac1ed387"},
    {file = "PyQt5_sip-12.8.0.tar.gz", hash = "sha256:0a34b6596bdd28d52da3a51fa8d9bb0b287bcb605c2512aa3251b9028cc71f4d"},
]
pysocks = [
    {file = "PySocks-1.7.1-py27-none-any.whl", hash = "sha256:08e69f092cc6dbe92a0fdd16eeb9b9ffbc13cadfe5ca4c7bd92ffb078b293299"},
    {file = "PySocks-1.7.1-py3-none-any.whl", hash = "sha256:2725bd0a9925919b9b51739eea5f9e2bae91e83288108a9ad338b2e3a4435ee5"},
    {file = "PySocks-1.7.1.tar.gz", hash = "sha256:3f8804571ebe159c380ac6de37643bb4685970655d3bba243530d6558b799aa0"},
]
pytest = [
    {file = "pytest-5.4.3-py3-none-any.whl", hash = "sha256:5c0db86b698e8f170ba4582a492248919255fcd4c79b1ee64ace34301fb589a1"},
    {file = "pytest-5.4.3.tar.gz", hash = "sha256:7979331bfcba207414f5e1263b5a0f8f521d0f457318836a7355531ed1a4c7d8"},
]
pytest-faulthandler = [
    {file = "pytest-faulthandler-2.0.1.tar.gz", hash = "sha256:ed72bbce87ac344da81eb7d882196a457d4a1026a3da4a57154dacd85cd71ae5"},
    {file = "pytest_faulthandler-2.0.1-py2.py3-none-any.whl", hash = "sha256:236430ba962fd1c910d670922be55fe5b25ea9bc3fc6561a0cafbb8759e7504d"},
]
pytest-qt = [
    {file = "pytest-qt-3.3.0.tar.gz", hash = "sha256:714b0bf86c5313413f2d300ac613515db3a1aef595051ab8ba2ffe619dbe8925"},
    {file = "pytest_qt-3.3.0-py2.py3-none-any.whl", hash = "sha256:5f8928288f50489d83f5d38caf2d7d9fcd6e7cf769947902caa4661dc7c851e3"},
]
qrcode = [
    {file = "qrcode-6.1-py2.py3-none-any.whl", hash = "sha256:3996ee560fc39532910603704c82980ff6d4d5d629f9c3f25f34174ce8606cf5"},
    {file = "qrcode-6.1.tar.gz", hash = "sha256:505253854f607f2abf4d16092c61d4e9d511a3b4392e60bff957a68592b04369"},
]
requests = [
    {file = "requests-2.24.0-py2.py3-none-any.whl", hash = "sha256:fe75cc94a9443b9246fc7049224f75604b113c36acb93f87b80ed42c44cbb898"},
    {file = "requests-2.24.0.tar.gz", hash = "sha256:b3559a131db72c33ee969480840fff4bb6dd111de7dd27c8ee1f820f4f00231b"},
]
six = [
    {file = "six-1.15.0-py2.py3-none-any.whl", hash = "sha256:8b74bedcbbbaca38ff6d7491d76f2b06b3592611af620f8426e82dddb04a5ced"},
    {file = "six-1.15.0.tar.gz", hash = "sha256:30639c035cdb23534cd4aa2dd52c3bf48f06e5f4a941509c8bafd8ce11080259"},
]
stem = [
    {file = "stem-1.8.0.tar.gz", hash = "sha256:a0b48ea6224e95f22aa34c0bc3415f0eb4667ddeae3dfb5e32a6920c185568c2"},
]
urllib3 = [
    {file = "urllib3-1.25.9-py2.py3-none-any.whl", hash = "sha256:88206b0eb87e6d677d424843ac5209e3fb9d0190d0ee169599165ec25e9d9115"},
    {file = "urllib3-1.25.9.tar.gz", hash = "sha256:3018294ebefce6572a474f0604c2021e33b3fd8006ecd11d62107a5d2a963527"},
]
wcwidth = [
    {file = "wcwidth-0.2.5-py2.py3-none-any.whl", hash = "sha256:beb4802a9cebb9144e99086eff703a642a13d6a0052920003a230f3294bbe784"},
    {file = "wcwidth-0.2.5.tar.gz", hash = "sha256:c4d647b99872929fdb7bdcaa4fbe7f01413ed3d98077df798530e5b04f116c83"},
]
werkzeug = [
    {file = "Werkzeug-1.0.1-py2.py3-none-any.whl", hash = "sha256:2de2a5db0baeae7b2d2664949077c2ac63fbd16d98da0ff71837f7d1dea3fd43"},
    {file = "Werkzeug-1.0.1.tar.gz", hash = "sha256:6c80b1e5ad3665290ea39320b91e1be1e0d5f60652b964a3070216de83d2e47c"},
]
zipp = [
    {file = "zipp-3.1.0-py3-none-any.whl", hash = "sha256:aa36550ff0c0b7ef7fa639055d797116ee891440eac1a56f378e2d3179e0320b"},
    {file = "zipp-3.1.0.tar.gz", hash = "sha256:c599e4d75c98f6798c509911d08a22e6c021d074469042177c8c86fb92eefd96"},
]<|MERGE_RESOLUTION|>--- conflicted
+++ resolved
@@ -174,25 +174,6 @@
 [package.dependencies]
 pyparsing = ">=2.0.2"
 six = "*"
-
-[[package]]
-category = "main"
-<<<<<<< HEAD
-description = "File system general utilities"
-name = "pathtools"
-optional = false
-python-versions = "*"
-version = "0.1.2"
-=======
-description = "Python PE parsing module"
-name = "pefile"
-optional = false
-python-versions = "*"
-version = "2019.4.18"
-
-[package.dependencies]
-future = "*"
->>>>>>> 76c85c51
 
 [[package]]
 category = "dev"
@@ -426,13 +407,8 @@
 testing = ["jaraco.itertools", "func-timeout"]
 
 [metadata]
-<<<<<<< HEAD
-content-hash = "51f613f53d242cdb3aa8d028c2cba34debbfa3fed6f9f267a25159dc1e287667"
+content-hash = "3a656a034d7365a1303dec5491a04be22f90db70fd922da2ede1441d8c88fec8"
 python-versions = "^3.6"
-=======
-content-hash = "71c32a60a36f2e66745f800f5cab96e8d2551f5959acc8b07aa9003d6f3f702b"
-python-versions = "^3.7"
->>>>>>> 76c85c51
 
 [metadata.files]
 altgraph = [
@@ -535,14 +511,6 @@
     {file = "packaging-20.4-py2.py3-none-any.whl", hash = "sha256:998416ba6962ae7fbd6596850b80e17859a5753ba17c32284f67bfff33784181"},
     {file = "packaging-20.4.tar.gz", hash = "sha256:4357f74f47b9c12db93624a82154e9b120fa8293699949152b22065d556079f8"},
 ]
-<<<<<<< HEAD
-pathtools = [
-    {file = "pathtools-0.1.2.tar.gz", hash = "sha256:7c35c5421a39bb82e58018febd90e3b6e5db34c5443aaaf742b3f33d4655f1c0"},
-=======
-pefile = [
-    {file = "pefile-2019.4.18.tar.gz", hash = "sha256:a5d6e8305c6b210849b47a6174ddf9c452b2888340b8177874b862ba6c207645"},
->>>>>>> 76c85c51
-]
 pluggy = [
     {file = "pluggy-0.13.1-py2.py3-none-any.whl", hash = "sha256:966c145cd83c96502c3c3868f50408687b38434af77734af1e9ca461a4081d2d"},
     {file = "pluggy-0.13.1.tar.gz", hash = "sha256:15b2acde666561e1298d71b523007ed7364de07029219b604cf808bfa1c765b0"},
