# -*- coding: utf-8 -*-
"""
OnionShare | https://onionshare.org/

Copyright (C) 2014-2021 Micah Lee, et al. <micah@micahflee.com>

This program is free software: you can redistribute it and/or modify
it under the terms of the GNU General Public License as published by
the Free Software Foundation, either version 3 of the License, or
(at your option) any later version.

This program is distributed in the hope that it will be useful,
but WITHOUT ANY WARRANTY; without even the implied warranty of
MERCHANTABILITY or FITNESS FOR A PARTICULAR PURPOSE.  See the
GNU General Public License for more details.

You should have received a copy of the GNU General Public License
along with this program.  If not, see <http://www.gnu.org/licenses/>.
"""

from stem.control import Controller
from stem import ProtocolError, SocketClosed
from stem.connection import MissingPassword, UnreadableCookieFile, AuthenticationFailure
import base64
import nacl.public
import os
import tempfile
import subprocess
import time
import shlex
import psutil

from distutils.version import LooseVersion as Version


class TorErrorAutomatic(Exception):
    """
    OnionShare is failing to connect and authenticate to the Tor controller,
    using automatic settings that should work with Tor Browser.
    """


class TorErrorInvalidSetting(Exception):
    """
    This exception is raised if the settings just don't make sense.
    """


class TorErrorSocketPort(Exception):
    """
    OnionShare can't connect to the Tor controller using the supplied address and port.
    """


class TorErrorSocketFile(Exception):
    """
    OnionShare can't connect to the Tor controller using the supplied socket file.
    """


class TorErrorMissingPassword(Exception):
    """
    OnionShare connected to the Tor controller, but it requires a password.
    """


class TorErrorUnreadableCookieFile(Exception):
    """
    OnionShare connected to the Tor controller, but your user does not have permission
    to access the cookie file.
    """


class TorErrorAuthError(Exception):
    """
    OnionShare connected to the address and port, but can't authenticate. It's possible
    that a Tor controller isn't listening on this port.
    """


class TorErrorProtocolError(Exception):
    """
    This exception is raised if onionshare connects to the Tor controller, but it
    isn't acting like a Tor controller (such as in Whonix).
    """


class TorTooOldEphemeral(Exception):
    """
    This exception is raised if the version of tor doesn't support ephemeral onion services
    """


class TorTooOldStealth(Exception):
    """
    This exception is raised if the version of tor doesn't support stealth onion services
    """


class BundledTorTimeout(Exception):
    """
    This exception is raised if onionshare is set to use the bundled Tor binary,
    but Tor doesn't finish connecting promptly.
    """


class BundledTorCanceled(Exception):
    """
    This exception is raised if onionshare is set to use the bundled Tor binary,
    and the user cancels connecting to Tor
    """


class BundledTorBroken(Exception):
    """
    This exception is raised if onionshare is set to use the bundled Tor binary,
    but the process seems to fail to run.
    """


class PortNotAvailable(Exception):
    """
    There are no available ports for OnionShare to use, which really shouldn't ever happen
    """


class Onion(object):
    """
    Onion is an abstraction layer for connecting to the Tor control port and
    creating onion services. OnionShare supports creating onion services by
    connecting to the Tor controller and using ADD_ONION, DEL_ONION.

    stealth: Should the onion service be stealth?

    settings: A Settings object. If it's not passed in, load from disk.

    bundled_connection_func: If the tor connection type is bundled, optionally
    call this function and pass in a status string while connecting to tor. This
    is necessary for status updates to reach the GUI.
    """

    def __init__(self, common, use_tmp_dir=False, get_tor_paths=None):
        self.common = common
        self.common.log("Onion", "__init__")

        self.use_tmp_dir = use_tmp_dir

        # Set the path of the tor binary, for bundled tor
        if not get_tor_paths:
            get_tor_paths = self.common.get_tor_paths
        (
            self.tor_path,
            self.tor_geo_ip_file_path,
            self.tor_geo_ipv6_file_path,
            self.obfs4proxy_file_path,
<<<<<<< HEAD
            self.meek_client_file_path,
=======
            self.snowflake_file_path,
>>>>>>> 3b6b74f6
        ) = get_tor_paths()

        # The tor process
        self.tor_proc = None

        # The Tor controller
        self.c = None

        # Start out not connected to Tor
        self.connected_to_tor = False

        # Assigned later if we are using stealth mode
        self.auth_string = None

        # Keep track of onions where it's important to gracefully close to prevent truncated downloads
        self.graceful_close_onions = []

    def key_str(self, key):
        """
        Returns a base32 decoded string of a key.
        """
        # bytes to base 32
        key_bytes = bytes(key)
        key_b32 = base64.b32encode(key_bytes)
        # strip trailing ====
        assert key_b32[-4:] == b"===="
        key_b32 = key_b32[:-4]
        # change from b'ASDF' to ASDF
        s = key_b32.decode("utf-8")
        return s

    def connect(
        self,
        custom_settings=None,
        config=None,
        tor_status_update_func=None,
        connect_timeout=120,
        local_only=False,
    ):
        if local_only:
            self.common.log(
                "Onion", "connect", "--local-only, so skip trying to connect"
            )
            return

        self.common.log("Onion", "connect")

        # Either use settings that are passed in, or use them from common
        if custom_settings:
            self.settings = custom_settings
        elif config:
            self.common.load_settings(config)
            self.settings = self.common.settings
        else:
            self.common.load_settings()
            self.settings = self.common.settings

        # The Tor controller
        self.c = None

        if self.settings.get("connection_type") == "bundled":
            # Create a torrc for this session
            if self.use_tmp_dir:
                self.tor_data_directory = tempfile.TemporaryDirectory(
                    dir=self.common.build_tmp_dir()
                )
                self.tor_data_directory_name = self.tor_data_directory.name
            else:
                self.tor_data_directory_name = self.common.build_tor_dir()
            self.common.log(
                "Onion",
                "connect",
                f"tor_data_directory_name={self.tor_data_directory_name}",
            )

            # Create the torrc
            with open(self.common.get_resource_path("torrc_template")) as f:
                torrc_template = f.read()
            self.tor_cookie_auth_file = os.path.join(
                self.tor_data_directory_name, "cookie"
            )
            try:
                self.tor_socks_port = self.common.get_available_port(1000, 65535)
            except Exception:
                print("OnionShare port not available")
                raise PortNotAvailable()
            self.tor_torrc = os.path.join(self.tor_data_directory_name, "torrc")

            # If there is an existing OnionShare tor process, kill it
            for proc in psutil.process_iter(["pid", "name", "username"]):
                try:
                    cmdline = proc.cmdline()
                    if (
                        cmdline[0] == self.tor_path
                        and cmdline[1] == "-f"
                        and cmdline[2] == self.tor_torrc
                    ):
                        self.common.log(
                            "Onion",
                            "connect",
                            "found a stale tor process, killing it",
                        )
                        proc.terminate()
                        proc.wait()
                        break
                except Exception:
                    pass

            if self.common.platform == "Windows" or self.common.platform == "Darwin":
                # Windows doesn't support unix sockets, so it must use a network port.
                # macOS can't use unix sockets either because socket filenames are limited to
                # 100 chars, and the macOS sandbox forces us to put the socket file in a place
                # with a really long path.
                torrc_template += "ControlPort {{control_port}}\n"
                try:
                    self.tor_control_port = self.common.get_available_port(1000, 65535)
                except Exception:
                    print("OnionShare port not available")
                    raise PortNotAvailable()
                self.tor_control_socket = None
            else:
                # Linux and BSD can use unix sockets
                torrc_template += "ControlSocket {{control_socket}}\n"
                self.tor_control_port = None
                self.tor_control_socket = os.path.join(
                    self.tor_data_directory_name, "control_socket"
                )

            torrc_template = torrc_template.replace(
                "{{data_directory}}", self.tor_data_directory_name
            )
            torrc_template = torrc_template.replace(
                "{{control_port}}", str(self.tor_control_port)
            )
            torrc_template = torrc_template.replace(
                "{{control_socket}}", str(self.tor_control_socket)
            )
            torrc_template = torrc_template.replace(
                "{{cookie_auth_file}}", self.tor_cookie_auth_file
            )
            torrc_template = torrc_template.replace(
                "{{geo_ip_file}}", self.tor_geo_ip_file_path
            )
            torrc_template = torrc_template.replace(
                "{{geo_ipv6_file}}", self.tor_geo_ipv6_file_path
            )
            torrc_template = torrc_template.replace(
                "{{socks_port}}", str(self.tor_socks_port)
            )
            torrc_template = torrc_template.replace(
                "{{obfs4proxy_path}}", str(self.obfs4proxy_file_path)
            )
            torrc_template = torrc_template.replace(
                "{{snowflake_path}}", str(self.snowflake_file_path)
            )

            with open(self.tor_torrc, "w") as f:
                f.write(torrc_template)

                # Bridge support
                if self.settings.get("tor_bridges_use_obfs4"):
                    with open(
                        self.common.get_resource_path("torrc_template-obfs4")
                    ) as o:
                        for line in o:
                            f.write(line)
                elif self.settings.get("tor_bridges_use_meek_lite_azure"):
                    with open(
                        self.common.get_resource_path("torrc_template-meek_lite_azure")
                    ) as o:
                        for line in o:
                            f.write(line)
                elif self.settings.get("tor_bridges_use_snowflake"):
                    with open(
                        self.common.get_resource_path("torrc_template-snowflake")
                    ) as o:
                        for line in o:
                            f.write(line)

                elif self.settings.get("tor_bridges_use_moat"):
                    for line in self.settings.get("tor_bridges_use_moat_bridges").split(
                        "\n"
                    ):
                        f.write(f"Bridge {line}\n")
                    f.write("\nUseBridges 1\n")

                elif self.settings.get("tor_bridges_use_custom_bridges"):
                    for line in self.settings.get(
                        "tor_bridges_use_custom_bridges"
                    ).split("\n"):
                        f.write(f"Bridge {line}\n")
                    f.write("\nUseBridges 1\n")

            # Execute a tor subprocess
            start_ts = time.time()
            if self.common.platform == "Windows":
                # In Windows, hide console window when opening tor.exe subprocess
                startupinfo = subprocess.STARTUPINFO()
                startupinfo.dwFlags |= subprocess.STARTF_USESHOWWINDOW
                self.tor_proc = subprocess.Popen(
                    [self.tor_path, "-f", self.tor_torrc],
                    stdout=subprocess.PIPE,
                    stderr=subprocess.PIPE,
                    startupinfo=startupinfo,
                )
            else:
                self.tor_proc = subprocess.Popen(
                    [self.tor_path, "-f", self.tor_torrc],
                    stdout=subprocess.PIPE,
                    stderr=subprocess.PIPE,
                    env={"LD_LIBRARY_PATH": os.path.dirname(self.tor_path)},
                )

            # Wait for the tor controller to start
            time.sleep(2)

            # Connect to the controller
            try:
                if (
                    self.common.platform == "Windows"
                    or self.common.platform == "Darwin"
                ):
                    self.c = Controller.from_port(port=self.tor_control_port)
                    self.c.authenticate()
                else:
                    self.c = Controller.from_socket_file(path=self.tor_control_socket)
                    self.c.authenticate()
            except Exception as e:
                print("OnionShare could not connect to Tor:\n{}".format(e.args[0]))
                raise BundledTorBroken(e.args[0])

            while True:
                try:
                    res = self.c.get_info("status/bootstrap-phase")
                except SocketClosed:
                    raise BundledTorCanceled()

                res_parts = shlex.split(res)
                progress = res_parts[2].split("=")[1]
                summary = res_parts[4].split("=")[1]

                # "\033[K" clears the rest of the line
                print(
                    f"\rConnecting to the Tor network: {progress}% - {summary}\033[K",
                    end="",
                )

                if callable(tor_status_update_func):
                    if not tor_status_update_func(progress, summary):
                        # If the dialog was canceled, stop connecting to Tor
                        self.common.log(
                            "Onion",
                            "connect",
                            "tor_status_update_func returned false, canceling connecting to Tor",
                        )
                        print()
                        return False

                if summary == "Done":
                    print("")
                    break
                time.sleep(0.2)

                # If using bridges, it might take a bit longer to connect to Tor
                if (
                    self.settings.get("tor_bridges_use_custom_bridges")
                    or self.settings.get("tor_bridges_use_obfs4")
                    or self.settings.get("tor_bridges_use_meek_lite_azure")
                ):
                    # Only override timeout if a custom timeout has not been passed in
                    if connect_timeout == 120:
                        connect_timeout = 150
                if time.time() - start_ts > connect_timeout:
                    print("")
                    try:
                        self.tor_proc.terminate()
                        print(
                            "Taking too long to connect to Tor. Maybe you aren't connected to the Internet, or have an inaccurate system clock?"
                        )
                        raise BundledTorTimeout()
                    except FileNotFoundError:
                        pass

        elif self.settings.get("connection_type") == "automatic":
            # Automatically try to guess the right way to connect to Tor Browser
            automatic_error = "Could not connect to the Tor controller. Is Tor Browser (available from torproject.org) running in the background?"

            # Try connecting to control port
            found_tor = False

            # If the TOR_CONTROL_PORT environment variable is set, use that
            env_port = os.environ.get("TOR_CONTROL_PORT")
            if env_port:
                try:
                    self.c = Controller.from_port(port=int(env_port))
                    found_tor = True
                except Exception:
                    pass

            else:
                # Otherwise, try default ports for Tor Browser, Tor Messenger, and system tor
                try:
                    ports = [9151, 9153, 9051]
                    for port in ports:
                        self.c = Controller.from_port(port=port)
                        found_tor = True
                except Exception:
                    pass

                # If this still didn't work, try guessing the default socket file path
                socket_file_path = ""
                if not found_tor:
                    try:
                        if self.common.platform == "Darwin":
                            socket_file_path = os.path.expanduser(
                                "~/Library/Application Support/TorBrowser-Data/Tor/control.socket"
                            )

                        self.c = Controller.from_socket_file(path=socket_file_path)
                        found_tor = True
                    except Exception:
                        pass

            # If connecting to default control ports failed, so let's try
            # guessing the socket file name next
            if not found_tor:
                try:
                    if self.common.platform == "Linux" or self.common.platform == "BSD":
                        socket_file_path = (
                            f"/run/user/{os.geteuid()}/Tor/control.socket"
                        )
                    elif self.common.platform == "Darwin":
                        socket_file_path = (
                            f"/run/user/{os.geteuid()}/Tor/control.socket"
                        )
                    elif self.common.platform == "Windows":
                        # Windows doesn't support unix sockets
                        print(automatic_error)
                        raise TorErrorAutomatic()

                    self.c = Controller.from_socket_file(path=socket_file_path)

                except Exception:
                    print(automatic_error)
                    raise TorErrorAutomatic()

            # Try authenticating
            try:
                self.c.authenticate()
            except Exception:
                print(automatic_error)
                raise TorErrorAutomatic()

        else:
            # Use specific settings to connect to tor
            invalid_settings_error = "Can't connect to Tor controller because your settings don't make sense."

            # Try connecting
            try:
                if self.settings.get("connection_type") == "control_port":
                    self.c = Controller.from_port(
                        address=self.settings.get("control_port_address"),
                        port=self.settings.get("control_port_port"),
                    )
                elif self.settings.get("connection_type") == "socket_file":
                    self.c = Controller.from_socket_file(
                        path=self.settings.get("socket_file_path")
                    )
                else:
                    print(invalid_settings_error)
                    raise TorErrorInvalidSetting()

            except Exception:
                if self.settings.get("connection_type") == "control_port":
                    print(
                        "Can't connect to the Tor controller at {}:{}.".format(
                            self.settings.get("control_port_address"),
                            self.settings.get("control_port_port"),
                        )
                    )
                    raise TorErrorSocketPort(
                        self.settings.get("control_port_address"),
                        self.settings.get("control_port_port"),
                    )
                print(
                    "Can't connect to the Tor controller using socket file {}.".format(
                        self.settings.get("socket_file_path")
                    )
                )
                raise TorErrorSocketFile(self.settings.get("socket_file_path"))

            # Try authenticating
            try:
                if self.settings.get("auth_type") == "no_auth":
                    self.c.authenticate()
                elif self.settings.get("auth_type") == "password":
                    self.c.authenticate(self.settings.get("auth_password"))
                else:
                    print(invalid_settings_error)
                    raise TorErrorInvalidSetting()

            except MissingPassword:
                print(
                    "Connected to Tor controller, but it requires a password to authenticate."
                )
                raise TorErrorMissingPassword()
            except UnreadableCookieFile:
                print(
                    "Connected to the Tor controller, but password may be wrong, or your user is not permitted to read the cookie file."
                )
                raise TorErrorUnreadableCookieFile()
            except AuthenticationFailure:
                print(
                    "Connected to {}:{}, but can't authenticate. Maybe this isn't a Tor controller?".format(
                        self.settings.get("control_port_address"),
                        self.settings.get("control_port_port"),
                    )
                )
                raise TorErrorAuthError(
                    self.settings.get("control_port_address"),
                    self.settings.get("control_port_port"),
                )

        # If we made it this far, we should be connected to Tor
        self.connected_to_tor = True

        # Get the tor version
        self.tor_version = self.c.get_version().version_str
        self.common.log("Onion", "connect", f"Connected to tor {self.tor_version}")

        # Do the versions of stem and tor that I'm using support ephemeral onion services?
        list_ephemeral_hidden_services = getattr(
            self.c, "list_ephemeral_hidden_services", None
        )
        self.supports_ephemeral = (
            callable(list_ephemeral_hidden_services) and self.tor_version >= "0.2.7.1"
        )

        # Do the versions of stem and tor that I'm using support v3 stealth onion services?
        try:
            res = self.c.create_ephemeral_hidden_service(
                {1: 1},
                basic_auth=None,
                await_publication=False,
                key_type="NEW",
                key_content="ED25519-V3",
                client_auth_v3="E2GOT5LTUTP3OAMRCRXO4GSH6VKJEUOXZQUC336SRKAHTTT5OVSA",
            )
            tmp_service_id = res.service_id
            self.c.remove_ephemeral_hidden_service(tmp_service_id)
            self.supports_stealth = True
        except Exception:
            # ephemeral stealth onion services are not supported
            self.supports_stealth = False

        # Does this version of Tor support next-gen ('v3') onions?
        # Note, this is the version of Tor where this bug was fixed:
        # https://trac.torproject.org/projects/tor/ticket/28619
        self.supports_v3_onions = self.tor_version >= Version("0.3.5.7")

    def is_authenticated(self):
        """
        Returns True if the Tor connection is still working, or False otherwise.
        """
        if self.c is not None:
            return self.c.is_authenticated()
        else:
            return False

    def start_onion_service(self, mode, mode_settings, port, await_publication):
        """
        Start a onion service on port 80, pointing to the given port, and
        return the onion hostname.
        """
        self.common.log("Onion", "start_onion_service", f"port={port}")

        if not self.supports_ephemeral:
            print(
                "Your version of Tor is too old, ephemeral onion services are not supported"
            )
            raise TorTooOldEphemeral()

        if mode_settings.get("onion", "private_key"):
            key_content = mode_settings.get("onion", "private_key")
            key_type = "ED25519-V3"
        else:
            key_content = "ED25519-V3"
            key_type = "NEW"

        debug_message = f"key_type={key_type}"
        if key_type == "NEW":
            debug_message += f", key_content={key_content}"
        self.common.log("Onion", "start_onion_service", debug_message)

        if mode_settings.get("general", "public"):
            client_auth_priv_key = None
            client_auth_pub_key = None
        else:
            if not self.supports_stealth:
                print(
                    "Your version of Tor is too old, stealth onion services are not supported"
                )
                raise TorTooOldStealth()
            else:
                if key_type == "NEW" or not mode_settings.get(
                    "onion", "client_auth_priv_key"
                ):
                    # Generate a new key pair for Client Auth on new onions, or if
                    # it's a persistent onion but for some reason we don't them
                    client_auth_priv_key_raw = nacl.public.PrivateKey.generate()
                    client_auth_priv_key = self.key_str(client_auth_priv_key_raw)
                    client_auth_pub_key = self.key_str(
                        client_auth_priv_key_raw.public_key
                    )
                else:
                    # These should have been saved in settings from the previous run of a persistent onion
                    client_auth_priv_key = mode_settings.get(
                        "onion", "client_auth_priv_key"
                    )
                    client_auth_pub_key = mode_settings.get(
                        "onion", "client_auth_pub_key"
                    )

        try:
            if not self.supports_stealth:
                res = self.c.create_ephemeral_hidden_service(
                    {80: port},
                    await_publication=await_publication,
                    basic_auth=None,
                    key_type=key_type,
                    key_content=key_content,
                )
            else:
                res = self.c.create_ephemeral_hidden_service(
                    {80: port},
                    await_publication=await_publication,
                    basic_auth=None,
                    key_type=key_type,
                    key_content=key_content,
                    client_auth_v3=client_auth_pub_key,
                )

        except ProtocolError as e:
            print("Tor error: {}".format(e.args[0]))
            raise TorErrorProtocolError(e.args[0])

        onion_host = res.service_id + ".onion"

        # Gracefully close share mode rendezvous circuits
        if mode == "share":
            self.graceful_close_onions.append(res.service_id)

        # Save the service_id
        mode_settings.set("general", "service_id", res.service_id)

        # Save the private key and hidservauth string
        if not mode_settings.get("onion", "private_key"):
            mode_settings.set("onion", "private_key", res.private_key)

        # If using V3 onions and Client Auth, save both the private and public key
        # because we need to send the public key to ADD_ONION (if we restart this
        # same share at a later date), and the private key to the other user for
        # their Tor Browser.
        if not mode_settings.get("general", "public"):
            mode_settings.set("onion", "client_auth_priv_key", client_auth_priv_key)
            mode_settings.set("onion", "client_auth_pub_key", client_auth_pub_key)
            # If we were pasting the client auth directly into the filesystem behind a Tor client,
            # it would need to be in the format below. However, let's just set the private key
            # by itself, as this can be pasted directly into Tor Browser, which is likely to
            # be the most common use case.
            # self.auth_string = f"{onion_host}:x25519:{client_auth_priv_key}"
            self.auth_string = client_auth_priv_key

        return onion_host

    def stop_onion_service(self, mode_settings):
        """
        Stop a specific onion service
        """
        onion_host = mode_settings.get("general", "service_id")
        if onion_host:
            self.common.log("Onion", "stop_onion_service", f"onion host: {onion_host}")
            try:
                self.c.remove_ephemeral_hidden_service(
                    mode_settings.get("general", "service_id")
                )
            except Exception:
                self.common.log(
                    "Onion", "stop_onion_service", f"failed to remove {onion_host}"
                )

    def cleanup(self, stop_tor=True, wait=True):
        """
        Stop onion services that were created earlier. If there's a tor subprocess running, kill it.
        """
        self.common.log("Onion", "cleanup")

        # Cleanup the ephemeral onion services, if we have any
        try:
            onions = self.c.list_ephemeral_hidden_services()
            for service_id in onions:
                onion_host = f"{service_id}.onion"
                try:
                    self.common.log(
                        "Onion", "cleanup", f"trying to remove onion {onion_host}"
                    )
                    self.c.remove_ephemeral_hidden_service(service_id)
                except Exception:
                    self.common.log(
                        "Onion", "cleanup", f"failed to remove onion {onion_host}"
                    )
                    pass
        except Exception:
            pass

        if stop_tor:
            # Stop tor process
            if self.tor_proc:
                if wait:
                    # Wait for Tor rendezvous circuits to close
                    # Catch exceptions to prevent crash on Ctrl-C
                    try:
                        rendezvous_circuit_ids = []
                        for c in self.c.get_circuits():
                            if (
                                c.purpose == "HS_SERVICE_REND"
                                and c.rend_query in self.graceful_close_onions
                            ):
                                rendezvous_circuit_ids.append(c.id)

                        symbols = list("\\|/-")
                        symbols_i = 0

                        while True:
                            num_rend_circuits = 0
                            for c in self.c.get_circuits():
                                if c.id in rendezvous_circuit_ids:
                                    num_rend_circuits += 1

                            if num_rend_circuits == 0:
                                print(
                                    "\rTor rendezvous circuits have closed" + " " * 20
                                )
                                break

                            if num_rend_circuits == 1:
                                circuits = "circuit"
                            else:
                                circuits = "circuits"
                            print(
                                f"\rWaiting for {num_rend_circuits} Tor rendezvous {circuits} to close {symbols[symbols_i]} ",
                                end="",
                            )
                            symbols_i = (symbols_i + 1) % len(symbols)
                            time.sleep(1)
                    except Exception:
                        pass

                self.tor_proc.terminate()
                time.sleep(0.2)
                if self.tor_proc.poll() is None:
                    self.common.log(
                        "Onion",
                        "cleanup",
                        "Tried to terminate tor process but it's still running",
                    )
                    try:
                        self.tor_proc.kill()
                        time.sleep(0.2)
                        if self.tor_proc.poll() is None:
                            self.common.log(
                                "Onion",
                                "cleanup",
                                "Tried to kill tor process but it's still running",
                            )
                    except Exception:
                        self.common.log(
                            "Onion", "cleanup", "Exception while killing tor process"
                        )
                self.tor_proc = None

            # Reset other Onion settings
            self.connected_to_tor = False

            try:
                # Delete the temporary tor data directory
                if self.use_tmp_dir:
                    self.tor_data_directory.cleanup()
            except Exception:
                pass

    def get_tor_socks_port(self):
        """
        Returns a (address, port) tuple for the Tor SOCKS port
        """
        self.common.log("Onion", "get_tor_socks_port")

        if self.settings.get("connection_type") == "bundled":
            return ("127.0.0.1", self.tor_socks_port)
        elif self.settings.get("connection_type") == "automatic":
            return ("127.0.0.1", 9150)
        else:
            return (self.settings.get("socks_address"), self.settings.get("socks_port"))<|MERGE_RESOLUTION|>--- conflicted
+++ resolved
@@ -153,11 +153,8 @@
             self.tor_geo_ip_file_path,
             self.tor_geo_ipv6_file_path,
             self.obfs4proxy_file_path,
-<<<<<<< HEAD
+            self.snowflake_file_path,
             self.meek_client_file_path,
-=======
-            self.snowflake_file_path,
->>>>>>> 3b6b74f6
         ) = get_tor_paths()
 
         # The tor process
