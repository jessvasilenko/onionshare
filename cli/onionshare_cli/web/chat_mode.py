# -*- coding: utf-8 -*-
"""
OnionShare | https://onionshare.org/

Copyright (C) 2014-2022 Micah Lee, et al. <micah@micahflee.com>

This program is free software: you can redistribute it and/or modify
it under the terms of the GNU General Public License as published by
the Free Software Foundation, either version 3 of the License, or
(at your option) any later version.

This program is distributed in the hope that it will be useful,
but WITHOUT ANY WARRANTY; without even the implied warranty of
MERCHANTABILITY or FITNESS FOR A PARTICULAR PURPOSE.  See the
GNU General Public License for more details.

You should have received a copy of the GNU General Public License
along with this program.  If not, see <http://www.gnu.org/licenses/>.
"""
import unicodedata

from flask import request, render_template, make_response, jsonify, session
from flask_socketio import emit, ConnectionRefusedError


class ChatModeWeb:
    """
    All of the web logic for chat mode
    """

    def __init__(self, common, web):
        self.common = common
        self.common.log("ChatModeWeb", "__init__")

        self.web = web

        # This tracks users in the server
        self.connected_users = []

        # This tracks the history id
        self.cur_history_id = 0

        # Whether or not we can send REQUEST_INDIVIDUAL_FILE_STARTED
        # and maybe other events when requests come in to this mode
        # Chat mode has no concept of individual file requests that
        # turn into history widgets in the GUI, so set it to False
        self.supports_file_requests = False

        self.define_routes()

    def remove_unallowed_characters(self, text):
        """
        Sanitize username to remove unwanted characters.
        Allowed characters right now are:
            - all ASCII numbers
            - all ASCII letters
            - dash, underscore and single space
        """

        def allowed_character(ch):
            allowed_unicode_categories = [
                'L',    # All letters
                'N',    # All numbers
            ]
            allowed_special_characters = [
                '-',    # dash
                '_',    # underscore
                ' ',    # single space
            ]
            return (
                unicodedata.category(ch)[0] in allowed_unicode_categories and ord(ch) < 128
             ) or ch in allowed_special_characters

        return "".join(
            ch for ch in text if allowed_character(ch)
        )

    def validate_username(self, username):
<<<<<<< HEAD
        username = self.remove_unallowed_characters(username.strip())
        return (
            username
            and username not in self.connected_users
            and len(username) < 128
        )
=======
        try:
            username = username.strip()
            return (
                username
                and username.isascii()
                and username not in self.connected_users
                and len(username) < 128
            )
        except Exception as e:
            self.common.log("ChatModeWeb", "validate_username", e)
            return False
>>>>>>> 18bff066

    def define_routes(self):
        """
        The web app routes for chatting
        """

        @self.web.app.route("/", methods=["GET"], provide_automatic_options=False)
        def index():
            history_id = self.cur_history_id
            self.cur_history_id += 1
            session["name"] = (
                session.get("name")
                if session.get("name")
                else self.common.build_username()
            )
            self.web.add_request(
                request.path,
                {"id": history_id, "status_code": 200},
            )

            self.web.add_request(self.web.REQUEST_LOAD, request.path)
            return render_template(
                    "chat.html",
                    static_url_path=self.web.static_url_path,
                    username=session.get("name"),
                    title=self.web.settings.get("general", "title"),
            )

        @self.web.app.route("/update-session-username", methods=["POST"], provide_automatic_options=False)
        def update_session_username():
            history_id = self.cur_history_id
            data = request.get_json()
            username = data.get("username", session.get("name")).strip()
            if self.validate_username(username):
                session["name"] = username
                self.web.add_request(
                    request.path,
                    {"id": history_id, "status_code": 200},
                )

                self.web.add_request(self.web.REQUEST_LOAD, request.path)
                r = make_response(
                    jsonify(
                        username=session.get("name"),
                        success=True,
                    )
                )
            else:
                self.web.add_request(
                    request.path,
                    {"id": history_id, "status_code": 403},
                )

                r = make_response(
                    jsonify(
                        username=session.get("name"),
                        success=False,
                    )
                )
            return r

        @self.web.socketio.on("connect", namespace="/chat")
        def server_connect():
            """Sent by clients when they enter a room.
            A status message is broadcast to all people in the room."""
            if self.validate_username(session.get("name")):
                self.connected_users.append(session.get("name"))
                emit(
                    "status",
                    {
                        "username": session.get("name"),
                        "msg": "{} has joined.".format(session.get("name")),
                        "connected_users": self.connected_users,
                        "user": session.get("name"),
                    },
                    broadcast=True,
                )
            else:
                raise ConnectionRefusedError('Invalid session')

        @self.web.socketio.on("text", namespace="/chat")
        def text(message):
            """Sent by a client when the user entered a new message.
            The message is sent to all people in the server."""
            emit(
                "chat_message",
                {"username": session.get("name"), "msg": message["msg"]},
                broadcast=True,
            )

        @self.web.socketio.on("update_username", namespace="/chat")
        def update_username(message):
            """Sent by a client when the user updates their username.
            The message is sent to all people in the server."""
            current_name = session.get("name")
            new_name = message.get("username", "").strip()
            if self.validate_username(new_name):
                session["name"] = new_name
                self.connected_users[
                    self.connected_users.index(current_name)
                ] = session.get("name")
                emit(
                    "status",
                    {
                        "msg": "{} has updated their username to: {}".format(
                            current_name, session.get("name")
                        ),
                        "connected_users": self.connected_users,
                        "old_name": current_name,
                        "new_name": session.get("name"),
                    },
                    broadcast=True,
                )
            else:
                emit(
                    "status",
                    {"msg": "Failed to update username."},
                )

        @self.web.socketio.on("disconnect", namespace="/chat")
        def disconnect():
            """Sent by clients when they disconnect.
            A status message is broadcast to all people in the server."""
            if session.get("name") in self.connected_users:
                self.connected_users.remove(session.get("name"))
            emit(
                "status",
                {
                    "msg": "{} has left the room.".format(session.get("name")),
                    "connected_users": self.connected_users,
                },
                broadcast=True,
            )<|MERGE_RESOLUTION|>--- conflicted
+++ resolved
@@ -76,26 +76,16 @@
         )
 
     def validate_username(self, username):
-<<<<<<< HEAD
-        username = self.remove_unallowed_characters(username.strip())
-        return (
-            username
-            and username not in self.connected_users
-            and len(username) < 128
-        )
-=======
         try:
-            username = username.strip()
+            username = self.remove_unallowed_characters(username.strip())
             return (
                 username
-                and username.isascii()
                 and username not in self.connected_users
                 and len(username) < 128
             )
         except Exception as e:
             self.common.log("ChatModeWeb", "validate_username", e)
             return False
->>>>>>> 18bff066
 
     def define_routes(self):
         """
