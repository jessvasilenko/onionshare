# -*- coding: utf-8 -*-
"""
OnionShare | https://onionshare.org/

Copyright (C) 2014-2022 Micah Lee, et al. <micah@micahflee.com>

This program is free software: you can redistribute it and/or modify
it under the terms of the GNU General Public License as published by
the Free Software Foundation, either version 3 of the License, or
(at your option) any later version.

This program is distributed in the hope that it will be useful,
but WITHOUT ANY WARRANTY; without even the implied warranty of
MERCHANTABILITY or FITNESS FOR A PARTICULAR PURPOSE.  See the
GNU General Public License for more details.

You should have received a copy of the GNU General Public License
along with this program.  If not, see <http://www.gnu.org/licenses/>.
"""
import unicodedata

from flask import request, render_template, make_response, jsonify, session
from flask_socketio import emit, ConnectionRefusedError


class ChatModeWeb:
    """
    All of the web logic for chat mode
    """

    def __init__(self, common, web):
        self.common = common
        self.common.log("ChatModeWeb", "__init__")

        self.web = web

        # This tracks users in the server
        self.connected_users = []

        # This tracks the history id
        self.cur_history_id = 0

        # Whether or not we can send REQUEST_INDIVIDUAL_FILE_STARTED
        # and maybe other events when requests come in to this mode
        # Chat mode has no concept of individual file requests that
        # turn into history widgets in the GUI, so set it to False
        self.supports_file_requests = False

        self.define_routes()

    def remove_unallowed_characters(self, text):
        """
        Sanitize username to remove unwanted characters.
        Allowed characters right now are:
            - all ASCII numbers
            - all ASCII letters
            - dash, underscore and single space
        """

        def allowed_character(ch):
            allowed_unicode_categories = [
                'L',    # All letters
                'N',    # All numbers
            ]
            allowed_special_characters = [
                '-',    # dash
                '_',    # underscore
                ' ',    # single space
            ]
            return (
                unicodedata.category(ch)[0] in allowed_unicode_categories and ord(ch) < 128
             ) or ch in allowed_special_characters

        return "".join(
            ch for ch in text if allowed_character(ch)
        )

    def validate_username(self, username):
        try:
            username = self.remove_unallowed_characters(username.strip())
            return (
                username
                and username not in self.connected_users
                and len(username) < 128
            )
        except Exception as e:
            self.common.log("ChatModeWeb", "validate_username", e)
            return False

    def define_routes(self):
        """
        The web app routes for chatting
        """

        @self.web.app.route("/", methods=["GET"], provide_automatic_options=False)
        def index():
            history_id = self.cur_history_id
            self.cur_history_id += 1
            session["name"] = (
                session.get("name")
                if session.get("name")
                else self.common.build_username()
            )
            self.web.add_request(
                request.path,
                {"id": history_id, "status_code": 200},
            )

            self.web.add_request(self.web.REQUEST_LOAD, request.path)
            return render_template(
                "chat.html",
                static_url_path=self.web.static_url_path,
                username=session.get("name"),
                title=self.web.settings.get("general", "title"),
            )

        @self.web.app.route(
            "/update-session-username",
            methods=["POST"],
            provide_automatic_options=False,
        )
        def update_session_username():
            history_id = self.cur_history_id
            data = request.get_json()
            username = data.get("username", session.get("name")).strip()
            if self.validate_username(username):
                session["name"] = username
                self.web.add_request(
                    request.path,
                    {"id": history_id, "status_code": 200},
                )

                self.web.add_request(self.web.REQUEST_LOAD, request.path)
                r = make_response(
                    jsonify(
                        username=session.get("name"),
                        success=True,
                    )
                )
            else:
                self.web.add_request(
                    request.path,
                    {"id": history_id, "status_code": 403},
                )

                r = make_response(
                    jsonify(
                        username=session.get("name"),
                        success=False,
                    )
                )
            return r

        @self.web.socketio.on("connect", namespace="/chat")
        def server_connect():
            """Sent by clients when they enter a room.
            A status message is broadcast to all people in the room."""
            if self.validate_username(session.get("name")):
                self.connected_users.append(session.get("name"))
                # Store the session id for the user
                session["socketio_session_id"] = request.sid
                emit(
                    "status",
                    {
                        "username": session.get("name"),
                        "msg": "{} has joined.".format(session.get("name")),
                        "connected_users": self.connected_users,
                        "user": session.get("name"),
                    },
                    broadcast=True,
                )
            else:
<<<<<<< HEAD
                raise ConnectionRefusedError('Invalid session')
=======
                raise ConnectionRefusedError("You are active from another session!")
>>>>>>> 1b0979e6

        @self.web.socketio.on("text", namespace="/chat")
        def text(message):
            """Sent by a client when the user entered a new message.
            The message is sent to all people in the server."""
            emit(
                "chat_message",
                {"username": session.get("name"), "msg": message["msg"]},
                broadcast=True,
            )

        @self.web.socketio.on("update_username", namespace="/chat")
        def update_username(message):
            """Sent by a client when the user updates their username.
            The message is sent to all people in the server."""
            current_name = session.get("name")
            new_name = message.get("username", "").strip()
            if self.validate_username(new_name):
                session["name"] = new_name
                self.connected_users[self.connected_users.index(current_name)] = (
                    session.get("name")
                )
                emit(
                    "status",
                    {
                        "msg": "{} has updated their username to: {}".format(
                            current_name, session.get("name")
                        ),
                        "connected_users": self.connected_users,
                        "old_name": current_name,
                        "new_name": session.get("name"),
                    },
                    broadcast=True,
                )
            else:
                emit(
                    "status",
                    {"msg": "Failed to update username."},
                )

        @self.web.socketio.on("disconnect", namespace="/chat")
        def disconnect():
            """Sent by clients when they disconnect.
            A status message is broadcast to all people in the server."""
            user_already_disconnected = False
            if session.get("name") in self.connected_users:
                self.connected_users.remove(session.get("name"))
            else:
                user_already_disconnected = True

            # Forcefully disconnect the user
            self.web.socketio.server.disconnect(
                sid=session.get("socketio_session_id"), namespace="/chat"
            )

            if not user_already_disconnected:
                emit(
                    "status",
                    {
                        "msg": "{} has left the room.".format(session.get("name")),
                        "connected_users": self.connected_users,
                    },
                    broadcast=True,
                )<|MERGE_RESOLUTION|>--- conflicted
+++ resolved
@@ -170,11 +170,7 @@
                     broadcast=True,
                 )
             else:
-<<<<<<< HEAD
                 raise ConnectionRefusedError('Invalid session')
-=======
-                raise ConnectionRefusedError("You are active from another session!")
->>>>>>> 1b0979e6
 
         @self.web.socketio.on("text", namespace="/chat")
         def text(message):
