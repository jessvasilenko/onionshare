# -*- coding: utf-8 -*-
"""
OnionShare | https://onionshare.org/

Copyright (C) 2014-2021 Micah Lee, et al. <micah@micahflee.com>

This program is free software: you can redistribute it and/or modify
it under the terms of the GNU General Public License as published by
the Free Software Foundation, either version 3 of the License, or
(at your option) any later version.

This program is distributed in the hope that it will be useful,
but WITHOUT ANY WARRANTY; without even the implied warranty of
MERCHANTABILITY or FITNESS FOR A PARTICULAR PURPOSE.  See the
GNU General Public License for more details.

You should have received a copy of the GNU General Public License
along with this program.  If not, see <http://www.gnu.org/licenses/>.
"""

import os
import tempfile
import json
import requests
from datetime import datetime
from flask import Request, request, render_template, make_response, flash, redirect
from werkzeug.utils import secure_filename

"""
Receive mode uses a special flask requests object, ReceiveModeRequest, in
order to keep track of upload progress. Here's what happens when someone 
uploads files:

- new ReceiveModeRequest object is created
- creates a directory based on the timestamp
- 

"""


class ReceiveModeWeb:
    """
    All of the web logic for receive mode
    """

    def __init__(self, common, web):
        self.common = common
        self.common.log("ReceiveModeWeb", "__init__")

        self.web = web

        self.can_upload = True
        self.uploads_in_progress = []

        # This tracks the history id
        self.cur_history_id = 0

        self.define_routes()

    def define_routes(self):
        """
        The web app routes for receiving files
        """

        @self.web.app.route("/")
        def index():
            history_id = self.cur_history_id
            self.cur_history_id += 1
            self.web.add_request(
                self.web.REQUEST_INDIVIDUAL_FILE_STARTED,
                request.path,
                {"id": history_id, "status_code": 200},
            )

            self.web.add_request(self.web.REQUEST_LOAD, request.path)
            r = make_response(
                render_template(
                    "receive.html",
                    static_url_path=self.web.static_url_path,
<<<<<<< HEAD
                    disable_text=self.web.settings.get("receive", "disable_text"),
                    disable_files=self.web.settings.get("receive", "disable_files"),
=======
                    title=self.web.settings.get("general", "title"),
>>>>>>> 34554414
                )
            )
            return self.web.add_security_headers(r)

        @self.web.app.route("/upload", methods=["POST"])
        def upload(ajax=False):
            """
            Handle the upload files POST request, though at this point, the files have
            already been uploaded and saved to their correct locations.
            """
            text_received = False
            if not self.web.settings.get("receive", "disable_text"):
                text_message = request.form.get("text")
                if text_message:
                    if text_message.strip() != "":
                        text_received = True
                        filename = "message.txt"
                        local_path = os.path.join(request.receive_mode_dir, filename)

                        with open(local_path, "w") as f:
                            f.write(text_message)

                        # Tell the GUI a message has been uploaded
                        self.web.add_request(
                            self.web.REQUEST_STARTED,
                            local_path,
                            {
                                "id": request.history_id,
                                "content_length": len(text_message),
                            },
                        )
                        self.web.add_request(
                            self.web.REQUEST_UPLOAD_FINISHED,
                            local_path,
                            {"id": request.history_id},
                        )

                        self.common.log(
                            "ReceiveModeWeb",
                            "define_routes",
                            f"/upload, sent text message, saving to {local_path}",
                        )
                        print(f"\nReceived: {local_path}")

            files_received = 0
            if not self.web.settings.get("receive", "disable_files"):
                files = request.files.getlist("file[]")

                filenames = []
                for f in files:
                    if f.filename != "":
                        filename = secure_filename(f.filename)
                        filenames.append(filename)
                        local_path = os.path.join(request.receive_mode_dir, filename)
                        basename = os.path.basename(local_path)

                        # Tell the GUI the receive mode directory for this file
                        self.web.add_request(
                            self.web.REQUEST_UPLOAD_SET_DIR,
                            request.path,
                            {
                                "id": request.history_id,
                                "filename": basename,
                                "dir": request.receive_mode_dir,
                            },
                        )

                        self.common.log(
                            "ReceiveModeWeb",
                            "define_routes",
                            f"/upload, uploaded {f.filename}, saving to {local_path}",
                        )
                        print(f"\nReceived: {local_path}")

                files_received = len(filenames)

            # Send webhook if configured
            if (
                self.web.settings.get("receive", "webhook_url") is not None
                and not request.upload_error
                and (text_received or files_received)
            ):
                msg = ""
                if files_received > 0:
                    if files_received == 1:
                        msg += "1 file"
                    else:
                        msg += f"{files_received} files"
                if text_received:
                    if msg == "":
                        msg = "A text message"
                    else:
                        msg += " and a text message"
                self.send_webhook_notification(f"{msg} submitted to OnionShare")

            if request.upload_error:
                self.common.log(
                    "ReceiveModeWeb",
                    "define_routes",
                    "/upload, there was an upload error",
                )

                self.web.add_request(
                    self.web.REQUEST_ERROR_DATA_DIR_CANNOT_CREATE,
                    request.path,
                    {"receive_mode_dir": request.receive_mode_dir},
                )
                print(
                    f"Could not create OnionShare data folder: {request.receive_mode_dir}"
                )

                msg = "Error uploading, please inform the OnionShare user"
                if ajax:
                    return json.dumps({"error_flashes": [msg]})
                else:
                    flash(msg, "error")
                    return redirect("/")

            if ajax:
                info_flashes = []

            if files_received > 0:
                files_msg = ""
                for filename in filenames:
                    files_msg += f"{filename}, "
                files_msg = files_msg.rstrip(", ")

            if text_received:
                if files_received > 0:
                    msg = f"Message submitted, uploaded {files_msg}"
                else:
                    msg = "Message submitted"
            else:
                if files_received > 0:
                    msg = f"Uploaded {files_msg}"
                else:
                    msg = "Nothing submitted"

            if ajax:
                info_flashes.append(msg)
            else:
                flash(msg, "info")

            if self.can_upload:
                if ajax:
                    return json.dumps({"info_flashes": info_flashes})
                else:
                    return redirect("/")
            else:
                if ajax:
                    return json.dumps(
                        {
                            "new_body": render_template(
                                "thankyou.html",
                                static_url_path=self.web.static_url_path,
                                title=self.web.settings.get("general", "title"),
                            )
                        }
                    )
                else:
                    # It was the last upload and the timer ran out
                    r = make_response(
                        render_template("thankyou.html"),
                        static_url_path=self.web.static_url_path,
                        title=self.web.settings.get("general", "title"),
                    )
                    return self.web.add_security_headers(r)

        @self.web.app.route("/upload-ajax", methods=["POST"])
        def upload_ajax_public():
            if not self.can_upload:
                return self.web.error403()
            return upload(ajax=True)

    def send_webhook_notification(self, data):
        self.common.log("ReceiveModeWeb", "send_webhook_notification", data)
        try:
            requests.post(
                self.web.settings.get("receive", "webhook_url"),
                data=data,
                timeout=5,
                proxies=self.web.proxies,
            )
        except Exception as e:
            print(f"Webhook notification failed: {e}")


class ReceiveModeWSGIMiddleware(object):
    """
    Custom WSGI middleware in order to attach the Web object to environ, so
    ReceiveModeRequest can access it.
    """

    def __init__(self, app, web):
        self.app = app
        self.web = web

    def __call__(self, environ, start_response):
        environ["web"] = self.web
        environ["stop_q"] = self.web.stop_q
        return self.app(environ, start_response)


class ReceiveModeFile(object):
    """
    A custom file object that tells ReceiveModeRequest every time data gets
    written to it, in order to track the progress of uploads. It starts out with
    a .part file extension, and when it's complete it removes that extension.
    """

    def __init__(self, request, filename, write_func, close_func):
        self.onionshare_request = request
        self.onionshare_filename = filename
        self.onionshare_write_func = write_func
        self.onionshare_close_func = close_func

        self.filename = os.path.join(self.onionshare_request.receive_mode_dir, filename)
        self.filename_in_progress = f"{self.filename}.part"

        # Open the file
        self.upload_error = False
        try:
            self.f = open(self.filename_in_progress, "wb+")
        except:
            # This will only happen if someone is messing with the data dir while
            # OnionShare is running, but if it does make sure to throw an error
            self.upload_error = True
            self.f = tempfile.TemporaryFile("wb+")

        # Make all the file-like methods and attributes actually access the
        # TemporaryFile, except for write
        attrs = [
            "closed",
            "detach",
            "fileno",
            "flush",
            "isatty",
            "mode",
            "name",
            "peek",
            "raw",
            "read",
            "read1",
            "readable",
            "readinto",
            "readinto1",
            "readline",
            "readlines",
            "seek",
            "seekable",
            "tell",
            "truncate",
            "writable",
            "writelines",
        ]
        for attr in attrs:
            setattr(self, attr, getattr(self.f, attr))

    def write(self, b):
        """
        Custom write method that calls out to onionshare_write_func
        """
        if self.upload_error or (not self.onionshare_request.stop_q.empty()):
            self.close()
            self.onionshare_request.close()
            return

        try:
            bytes_written = self.f.write(b)
            self.onionshare_write_func(self.onionshare_filename, bytes_written)

        except:
            self.upload_error = True

    def close(self):
        """
        Custom close method that calls out to onionshare_close_func
        """
        try:
            self.f.close()

            if not self.upload_error:
                # Rename the in progress file to the final filename
                os.rename(self.filename_in_progress, self.filename)

        except:
            self.upload_error = True

        self.onionshare_close_func(self.onionshare_filename, self.upload_error)


class ReceiveModeRequest(Request):
    """
    A custom flask Request object that keeps track of how much data has been
    uploaded for each file, for receive mode.
    """

    def __init__(self, environ, populate_request=True, shallow=False):
        super(ReceiveModeRequest, self).__init__(environ, populate_request, shallow)
        self.web = environ["web"]
        self.stop_q = environ["stop_q"]

        self.web.common.log("ReceiveModeRequest", "__init__")

        # Prevent running the close() method more than once
        self.closed = False

        # Is this a valid upload request?
        self.upload_request = False
        if self.method == "POST":
            if self.path == "/upload" or self.path == "/upload-ajax":
                self.upload_request = True

        if self.upload_request:
            # No errors yet
            self.upload_error = False

            # Figure out what files should be saved
            now = datetime.now()
            date_dir = now.strftime("%Y-%m-%d")
            time_dir = now.strftime("%H.%M.%S")
            self.receive_mode_dir = os.path.join(
                self.web.settings.get("receive", "data_dir"), date_dir, time_dir
            )

            # Create that directory, which shouldn't exist yet
            try:
                os.makedirs(self.receive_mode_dir, 0o700, exist_ok=False)
            except OSError:
                # If this directory already exists, maybe someone else is uploading files at
                # the same second, so use a different name in that case
                if os.path.exists(self.receive_mode_dir):
                    # Keep going until we find a directory name that's available
                    i = 1
                    while True:
                        new_receive_mode_dir = f"{self.receive_mode_dir}-{i}"
                        try:
                            os.makedirs(new_receive_mode_dir, 0o700, exist_ok=False)
                            self.receive_mode_dir = new_receive_mode_dir
                            break
                        except OSError:
                            pass
                        i += 1
                        # Failsafe
                        if i == 100:
                            self.web.common.log(
                                "ReceiveModeRequest",
                                "__init__",
                                "Error finding available receive mode directory",
                            )
                            self.upload_error = True
                            break
            except PermissionError:
                self.web.add_request(
                    self.web.REQUEST_ERROR_DATA_DIR_CANNOT_CREATE,
                    request.path,
                    {"receive_mode_dir": self.receive_mode_dir},
                )
                print(
                    f"Could not create OnionShare data folder: {self.receive_mode_dir}"
                )
                self.web.common.log(
                    "ReceiveModeRequest",
                    "__init__",
                    "Permission denied creating receive mode directory",
                )
                self.upload_error = True

            # If there's an error so far, finish early
            if self.upload_error:
                return

            # A dictionary that maps filenames to the bytes uploaded so far
            self.progress = {}

            # Prevent new uploads if we've said so (timer expired)
            if self.web.receive_mode.can_upload:

                # Create an history_id, attach it to the request
                self.history_id = self.web.receive_mode.cur_history_id
                self.web.receive_mode.cur_history_id += 1

                # Figure out the content length
                try:
                    self.content_length = int(self.headers["Content-Length"])
                except:
                    self.content_length = 0

                date_str = datetime.now().strftime("%b %d, %I:%M%p")
                size_str = self.web.common.human_readable_filesize(self.content_length)
                print(f"{date_str}: Upload of total size {size_str} is starting")

                # Don't tell the GUI that a request has started until we start receiving files
                self.told_gui_about_request = False

                self.previous_file = None

    def _get_file_stream(
        self, total_content_length, content_type, filename=None, content_length=None
    ):
        """
        This gets called for each file that gets uploaded, and returns an file-like
        writable stream.
        """
        if self.upload_request:
            if not self.told_gui_about_request:
                # Tell the GUI about the request
                self.web.add_request(
                    self.web.REQUEST_STARTED,
                    self.path,
                    {"id": self.history_id, "content_length": self.content_length},
                )
                self.web.receive_mode.uploads_in_progress.append(self.history_id)

                self.told_gui_about_request = True

            self.filename = secure_filename(filename)

            self.progress[self.filename] = {"uploaded_bytes": 0, "complete": False}

        f = ReceiveModeFile(
            self, self.filename, self.file_write_func, self.file_close_func
        )
        if f.upload_error:
            self.web.common.log(
                "ReceiveModeRequest", "_get_file_stream", "Error creating file"
            )
            self.upload_error = True
        return f

    def close(self):
        """
        Closing the request.
        """
        super(ReceiveModeRequest, self).close()

        # Prevent calling this method more than once per request
        if self.closed:
            return
        self.closed = True

        self.web.common.log("ReceiveModeRequest", "close")

        try:
            if self.told_gui_about_request:
                history_id = self.history_id

                if (
                    not self.web.stop_q.empty()
                    or not self.progress[self.filename]["complete"]
                ):
                    # Inform the GUI that the upload has canceled
                    self.web.add_request(
                        self.web.REQUEST_UPLOAD_CANCELED, self.path, {"id": history_id}
                    )
                else:
                    # Inform the GUI that the upload has finished
                    self.web.add_request(
                        self.web.REQUEST_UPLOAD_FINISHED, self.path, {"id": history_id}
                    )
                self.web.receive_mode.uploads_in_progress.remove(history_id)

        except AttributeError:
            pass

    def file_write_func(self, filename, length):
        """
        This function gets called when a specific file is written to.
        """
        if self.closed:
            return

        if self.upload_request:
            self.progress[filename]["uploaded_bytes"] += length

            if self.previous_file != filename:
                self.previous_file = filename

            size_str = self.web.common.human_readable_filesize(
                self.progress[filename]["uploaded_bytes"]
            )
            print(f"\r=> {size_str} {filename}          ", end="")

            # Update the GUI on the upload progress
            if self.told_gui_about_request:
                self.web.add_request(
                    self.web.REQUEST_PROGRESS,
                    self.path,
                    {"id": self.history_id, "progress": self.progress},
                )

    def file_close_func(self, filename, upload_error=False):
        """
        This function gets called when a specific file is closed.
        """
        self.progress[filename]["complete"] = True

        # If the file tells us there was an upload error, let the request know as well
        if upload_error:
            self.upload_error = True<|MERGE_RESOLUTION|>--- conflicted
+++ resolved
@@ -77,12 +77,9 @@
                 render_template(
                     "receive.html",
                     static_url_path=self.web.static_url_path,
-<<<<<<< HEAD
                     disable_text=self.web.settings.get("receive", "disable_text"),
                     disable_files=self.web.settings.get("receive", "disable_files"),
-=======
                     title=self.web.settings.get("general", "title"),
->>>>>>> 34554414
                 )
             )
             return self.web.add_security_headers(r)
