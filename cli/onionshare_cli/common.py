--- conflicted
+++ resolved
@@ -310,43 +310,15 @@
 
     def get_tor_paths(self):
         if self.platform == "Linux":
-<<<<<<< HEAD
             tor_path = shutil.which("tor")
             if not tor_path:
                 raise CannotFindTor()
             obfs4proxy_file_path = shutil.which("obfs4proxy")
             snowflake_file_path = shutil.which("snowflake-client")
+            meek_client_file_path = os.path.join(base_path, "meek-client")
             prefix = os.path.dirname(os.path.dirname(tor_path))
             tor_geo_ip_file_path = os.path.join(prefix, "share/tor/geoip")
             tor_geo_ipv6_file_path = os.path.join(prefix, "share/tor/geoip6")
-=======
-            # Look in resources first
-            base_path = self.get_resource_path("tor")
-            if os.path.exists(base_path):
-                self.log(
-                    "Common", "get_tor_paths", f"using tor binaries in {base_path}"
-                )
-                tor_path = os.path.join(base_path, "tor")
-                tor_geo_ip_file_path = os.path.join(base_path, "geoip")
-                tor_geo_ipv6_file_path = os.path.join(base_path, "geoip6")
-                obfs4proxy_file_path = os.path.join(base_path, "obfs4proxy")
-                snowflake_file_path = os.path.join(base_path, "snowflake-client")
-                meek_client_file_path = os.path.join(base_path, "meek-client")
-            else:
-                # Fallback to looking in the path
-                self.log(
-                    "Common", "get_tor_paths", f"using tor binaries in system path"
-                )
-                tor_path = shutil.which("tor")
-                if not tor_path:
-                    raise CannotFindTor()
-                obfs4proxy_file_path = shutil.which("obfs4proxy")
-                snowflake_file_path = shutil.which("snowflake-client")
-                meek_client_file_path = shutil.which("meek-client")
-                prefix = os.path.dirname(os.path.dirname(tor_path))
-                tor_geo_ip_file_path = os.path.join(prefix, "share/tor/geoip")
-                tor_geo_ipv6_file_path = os.path.join(prefix, "share/tor/geoip6")
->>>>>>> 10147b6c
         elif self.platform == "Windows":
             base_path = self.get_resource_path("tor")
             tor_path = os.path.join(base_path, "Tor", "tor.exe")
@@ -356,37 +328,15 @@
             tor_geo_ip_file_path = os.path.join(base_path, "Data", "Tor", "geoip")
             tor_geo_ipv6_file_path = os.path.join(base_path, "Data", "Tor", "geoip6")
         elif self.platform == "Darwin":
-<<<<<<< HEAD
             tor_path = shutil.which("tor")
             if not tor_path:
                 raise CannotFindTor()
             obfs4proxy_file_path = shutil.which("obfs4proxy")
             snowflake_file_path = shutil.which("snowflake-client")
+            meek_client_file_path = shutil.which("meek-client")
             prefix = os.path.dirname(os.path.dirname(tor_path))
             tor_geo_ip_file_path = os.path.join(prefix, "share/tor/geoip")
             tor_geo_ipv6_file_path = os.path.join(prefix, "share/tor/geoip6")
-=======
-            # Look in resources first
-            base_path = self.get_resource_path("tor")
-            if os.path.exists(base_path):
-                tor_path = os.path.join(base_path, "tor")
-                tor_geo_ip_file_path = os.path.join(base_path, "geoip")
-                tor_geo_ipv6_file_path = os.path.join(base_path, "geoip6")
-                obfs4proxy_file_path = os.path.join(base_path, "obfs4proxy")
-                meek_client_file_path = os.path.join(base_path, "meek-client")
-                snowflake_file_path = os.path.join(base_path, "snowflake-client")
-            else:
-                # Fallback to looking in the path
-                tor_path = shutil.which("tor")
-                if not tor_path:
-                    raise CannotFindTor()
-                obfs4proxy_file_path = shutil.which("obfs4proxy")
-                snowflake_file_path = shutil.which("snowflake-client")
-                meek_client_file_path = shutil.which("meek-client")
-                prefix = os.path.dirname(os.path.dirname(tor_path))
-                tor_geo_ip_file_path = os.path.join(prefix, "share/tor/geoip")
-                tor_geo_ipv6_file_path = os.path.join(prefix, "share/tor/geoip6")
->>>>>>> 10147b6c
         elif self.platform == "BSD":
             tor_path = "/usr/local/bin/tor"
             tor_geo_ip_file_path = "/usr/local/share/tor/geoip"
