--- conflicted
+++ resolved
@@ -442,7 +442,6 @@
         r = random.SystemRandom()
         return "-".join(r.choice(wordlist) for _ in range(word_count))
 
-<<<<<<< HEAD
     def check_bridges_valid(self, bridges):
         """
         Does a regex check against a supplied list of bridges, to make sure they
@@ -476,7 +475,7 @@
             return valid_bridges
         else:
            return False
-=======
+
     def is_flatpak(self):
         """
         Returns True if OnionShare is running in a Flatpak sandbox
@@ -488,7 +487,7 @@
         Returns True if OnionShare is running in a Snapcraft sandbox
         """
         return os.environ.get("SNAP_INSTANCE_NAME") == "onionshare"
->>>>>>> 1d0d3045
+
 
     @staticmethod
     def random_string(num_bytes, output_len=None):
