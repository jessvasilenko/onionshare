# -*- mode: python -*-

import platform
p = platform.system()

version = open('share/version.txt').read().strip()

a = Analysis(
    ['scripts/onionshare-pyinstaller'],
    pathex=['.'],
    binaries=None,
    datas=[
        ('../share/version.txt', 'share'),
        ('../share/wordlist.txt', 'share'),
        ('../share/torrc_template', 'share'),
        ('../share/torrc_template-obfs4', 'share'),
        ('../share/torrc_template-meek_lite_amazon', 'share'),
        ('../share/torrc_template-meek_lite_azure', 'share'),
        ('../share/torrc_template-windows', 'share'),
        ('../share/images/*', 'share/images'),
        ('../share/locale/*', 'share/locale'),
<<<<<<< HEAD
        ('../share/templates/*', 'share/templates'),
        ('../share/static/*', 'share/static')
=======
        ('../share/html/*', 'share/html'),
        ('../install/licenses/*', 'licenses')
>>>>>>> 2ad1f77f
    ],
    hiddenimports=[],
    hookspath=[],
    runtime_hooks=[],
    win_no_prefer_redirects=False,
    win_private_assemblies=False,
    cipher=None)

pyz = PYZ(
    a.pure, a.zipped_data,
    cipher=None)

exe = EXE(
    pyz,
    a.scripts,
    exclude_binaries=True,
    name='onionshare-gui',
    debug=False,
    strip=False,
    upx=True,
    console=False)

coll = COLLECT(
    exe,
    a.binaries,
    a.zipfiles,
    a.datas,
    strip=False,
    upx=True,
    name='onionshare')

if p == 'Darwin':
    app = BUNDLE(
        coll,
        name='OnionShare.app',
        icon='install/onionshare.icns',
        bundle_identifier='com.micahflee.onionshare',
        info_plist={
            'CFBundleShortVersionString': version,
            'NSHighResolutionCapable': 'True'
        }
    )<|MERGE_RESOLUTION|>--- conflicted
+++ resolved
@@ -19,13 +19,9 @@
         ('../share/torrc_template-windows', 'share'),
         ('../share/images/*', 'share/images'),
         ('../share/locale/*', 'share/locale'),
-<<<<<<< HEAD
+        ('../share/static/*', 'share/static'),
         ('../share/templates/*', 'share/templates'),
-        ('../share/static/*', 'share/static')
-=======
-        ('../share/html/*', 'share/html'),
         ('../install/licenses/*', 'licenses')
->>>>>>> 2ad1f77f
     ],
     hiddenimports=[],
     hookspath=[],
