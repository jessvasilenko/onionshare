--- conflicted
+++ resolved
@@ -181,18 +181,9 @@
         self.tor_con.start(self.curr_settings)
 
     def _got_no_bridges(self):
-<<<<<<< HEAD
-        self.common.log(
-            "AutoConnectTab",
-            "_got_no_bridges",
-            "Could not obtain bridges, so falling back to trying built-in obfs4 bridges",
-        )
-        # If we got no bridges, try connecting again using built-in obfs4 bridges
-=======
         # If we got no bridges, even after trying the default bridges
         # provided by the Censorship API, try connecting again using
         # our built-in obfs4 bridges
->>>>>>> 9c4a598f
         self.curr_settings.set("bridges_type", "built-in")
         self.curr_settings.set("bridges_builtin_pt", "obfs4")
         self.curr_settings.set("bridges_enabled", True)
@@ -263,7 +254,9 @@
                     "use_bridge_connect_clicked",
                     "Falling back to trying default bridges provided by the Censorship Circumvention API",
                 )
-                bridge_settings = self.censorship_circumvention.request_default_bridges()
+                bridge_settings = (
+                    self.censorship_circumvention.request_default_bridges()
+                )
 
             self.common.gui.meek.cleanup()
 
