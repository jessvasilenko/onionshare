# -*- coding: utf-8 -*-
"""
OnionShare | https://onionshare.org/

Copyright (C) 2014-2021 Micah Lee, et al. <micah@micahflee.com>

This program is free software: you can redistribute it and/or modify
it under the terms of the GNU General Public License as published by
the Free Software Foundation, either version 3 of the License, or
(at your option) any later version.

This program is distributed in the hope that it will be useful,
but WITHOUT ANY WARRANTY; without even the implied warranty of
MERCHANTABILITY or FITNESS FOR A PARTICULAR PURPOSE.  See the
GNU General Public License for more details.

You should have received a copy of the GNU General Public License
along with this program.  If not, see <http://www.gnu.org/licenses/>.
"""

import os
import time
from PySide2 import QtCore, QtWidgets, QtGui

from . import strings
<<<<<<< HEAD
from .auto_connect import AutoConnect
from .tor_connection_dialog import TorConnectionDialog
from .tor_settings_dialog import TorSettingsDialog
from .settings_dialog import SettingsDialog
=======
from .tor_connection import TorConnectionDialog
>>>>>>> 1d0d3045
from .widgets import Alert
from .update_checker import UpdateThread
from .tab_widget import TabWidget
from .gui_common import GuiCommon
from .threads import OnionCleanupThread


class MainWindow(QtWidgets.QMainWindow):
    """
    MainWindow is the OnionShare main window, which contains the GUI elements, including all open tabs
    """

    def __init__(self, common, filenames):
        super(MainWindow, self).__init__()

        self.common = common
        self.common.log("MainWindow", "__init__")

        # Initialize the window
        self.setMinimumWidth(1040)
        self.setMinimumHeight(700)
        self.setWindowTitle("OnionShare")
        self.setWindowIcon(QtGui.QIcon(GuiCommon.get_resource_path("images/logo.png")))

        # System tray
        menu = QtWidgets.QMenu()
        self.settings_action = menu.addAction(strings._("gui_settings_window_title"))
        self.settings_action.triggered.connect(self.open_settings)
        self.help_action = menu.addAction(strings._("gui_settings_button_help"))
        self.help_action.triggered.connect(lambda: SettingsDialog.help_clicked(self))
        exit_action = menu.addAction(strings._("systray_menu_exit"))
        exit_action.triggered.connect(self.close)

        self.system_tray = QtWidgets.QSystemTrayIcon(self)

        # The convention is Mac systray icons are always grayscale
        if self.common.platform == "Darwin":
            self.system_tray.setIcon(
                QtGui.QIcon(GuiCommon.get_resource_path("images/logo_grayscale.png"))
            )
        else:
            self.system_tray.setIcon(
                QtGui.QIcon(GuiCommon.get_resource_path("images/logo.png"))
            )
        self.system_tray.setContextMenu(menu)
        self.system_tray.show()

        # Status bar
        self.status_bar = QtWidgets.QStatusBar()
        self.status_bar.setSizeGripEnabled(False)
        self.status_bar.setStyleSheet(self.common.gui.css["status_bar"])
        self.setStatusBar(self.status_bar)

        # Server status indicator icons
        self.status_bar.server_status_image_stopped = QtGui.QImage(
            GuiCommon.get_resource_path("images/server_stopped.png")
        )
        self.status_bar.server_status_image_working = QtGui.QImage(
            GuiCommon.get_resource_path("images/server_working.png")
        )
        self.status_bar.server_status_image_started = QtGui.QImage(
            GuiCommon.get_resource_path("images/server_started.png")
        )

        # Server status indicator on the status bar
        self.status_bar.server_status_image_label = QtWidgets.QLabel()
        self.status_bar.server_status_image_label.setFixedWidth(20)
        self.status_bar.server_status_label = QtWidgets.QLabel("")
        self.status_bar.server_status_label.setStyleSheet(
            self.common.gui.css["server_status_indicator_label"]
        )
        server_status_indicator_layout = QtWidgets.QHBoxLayout()
        server_status_indicator_layout.addWidget(
            self.status_bar.server_status_image_label
        )
        server_status_indicator_layout.addWidget(self.status_bar.server_status_label)
        self.status_bar.server_status_indicator = QtWidgets.QWidget()
        self.status_bar.server_status_indicator.setLayout(
            server_status_indicator_layout
        )
        self.status_bar.addPermanentWidget(self.status_bar.server_status_indicator)

        # Tor settings button
        self.tor_settings_button = QtWidgets.QPushButton()
        self.tor_settings_button.setDefault(False)
        self.tor_settings_button.setFixedSize(40, 50)
        self.tor_settings_button.setIcon(
            QtGui.QIcon(
                GuiCommon.get_resource_path(
                    "images/{}_tor_settings.png".format(self.common.gui.color_mode)
                )
            )
        )
        self.tor_settings_button.clicked.connect(self.open_tor_settings)
        self.tor_settings_button.setStyleSheet(self.common.gui.css["settings_button"])
        self.status_bar.addPermanentWidget(self.tor_settings_button)

        if os.environ.get("ONIONSHARE_HIDE_TOR_SETTINGS") == "1":
            self.tor_settings_button.hide()

        # Settings button
        self.settings_button = QtWidgets.QPushButton()
        self.settings_button.setDefault(False)
        self.settings_button.setFixedSize(40, 50)
        self.settings_button.setIcon(
            QtGui.QIcon(
                GuiCommon.get_resource_path(
                    "images/{}_settings.png".format(self.common.gui.color_mode)
                )
            )
        )
        self.settings_button.clicked.connect(self.open_settings)
        self.settings_button.setStyleSheet(self.common.gui.css["settings_button"])
        self.status_bar.addPermanentWidget(self.settings_button)

        # Tabs
        self.tabs = TabWidget(self.common, self.system_tray, self.status_bar)
        self.tabs.bring_to_front.connect(self.bring_to_front)

        # If we have saved persistent tabs, try opening those
        if len(self.common.settings.get("persistent_tabs")) > 0:
            for mode_settings_id in self.common.settings.get("persistent_tabs"):
                self.tabs.load_tab(mode_settings_id)
        else:
            # Start with opening the first tab
            self.tabs.new_tab_clicked()

        # Layout
        layout = QtWidgets.QVBoxLayout()
        layout.addWidget(self.tabs)

        self.connected_central_widget = QtWidgets.QWidget()
        self.connected_central_widget.setLayout(layout)
        

        # Auto connect OnionShare?
        auto_connect = AutoConnect(self.common, self)
        if not auto_connect.auto_connect_enabled:
            auto_connect.configure_button.clicked.connect(
                lambda: self.open_tor_settings("autoconnect")
            )
            auto_connect.connect_button.clicked.connect(self.start_onionshare)
            self.setCentralWidget(auto_connect)
            self.show()

        # Create the close warning dialog -- the dialog widget needs to be in the constructor
        # in order to test it
        self.close_dialog = QtWidgets.QMessageBox()
        self.close_dialog.setWindowTitle(strings._("gui_quit_warning_title"))
        self.close_dialog.setText(strings._("gui_quit_warning_description"))
        self.close_dialog.setIcon(QtWidgets.QMessageBox.Critical)
        self.close_dialog.accept_button = self.close_dialog.addButton(
            strings._("gui_quit_warning_quit"), QtWidgets.QMessageBox.AcceptRole
        )
        self.close_dialog.reject_button = self.close_dialog.addButton(
            strings._("gui_quit_warning_cancel"), QtWidgets.QMessageBox.NoRole
        )
        self.close_dialog.setDefaultButton(self.close_dialog.reject_button)

    def start_onionshare(self):
        """
        Once the user clicks on connect in the initial screen, start tor connection
        and show new tab screen
        """
        self.setCentralWidget(self.connected_central_widget)
        self.show()

        # Start the "Connecting to Tor" dialog, which calls onion.connect()
        tor_con = TorConnectionDialog(self.common)
        tor_con.canceled.connect(self.tor_connection_canceled)
        tor_con.open_tor_settings.connect(self.tor_connection_open_tor_settings)
        if not self.common.gui.local_only:
            tor_con.start()
            self.settings_have_changed()

        # After connecting to Tor, check for updates
        self.check_for_updates()

    def tor_connection_canceled(self):
        """
        If the user cancels before Tor finishes connecting, ask if they want to
        quit, or open settings.
        """
        self.common.log("MainWindow", "tor_connection_canceled")

        def ask():
            a = Alert(
                self.common,
                strings._("gui_tor_connection_ask"),
                QtWidgets.QMessageBox.Question,
                buttons=QtWidgets.QMessageBox.NoButton,
                autostart=False,
            )
            settings_button = QtWidgets.QPushButton(
                strings._("gui_tor_connection_ask_open_settings")
            )
            quit_button = QtWidgets.QPushButton(
                strings._("gui_tor_connection_ask_quit")
            )
            a.addButton(settings_button, QtWidgets.QMessageBox.AcceptRole)
            a.addButton(quit_button, QtWidgets.QMessageBox.RejectRole)
            a.setDefaultButton(settings_button)
            a.exec_()

            if a.clickedButton() == settings_button:
                # Open settings
                self.common.log(
                    "OnionShareGui",
                    "_tor_connection_canceled",
                    "Settings button clicked",
                )
                self.open_tor_settings()

            if a.clickedButton() == quit_button:
                # Quit
                self.common.log(
                    "OnionShareGui", "_tor_connection_canceled", "Quit button clicked"
                )

                # Wait 1ms for the event loop to finish, then quit
                QtCore.QTimer.singleShot(1, self.common.gui.qtapp.quit)

        # Wait 100ms before asking
        QtCore.QTimer.singleShot(100, ask)

    def tor_connection_open_tor_settings(self):
        """
        The TorConnectionDialog wants to open the Tor Settings dialog
        """
        self.common.log("MainWindow", "tor_connection_open_tor_settings")

        # Wait 1ms for the event loop to finish closing the TorConnectionDialog
        QtCore.QTimer.singleShot(1, self.open_tor_settings)

    def open_tor_settings(self, openner=None):
        """
        Open the TorSettingsTab
        """
        self.common.log("MainWindow", "open_tor_settings")
<<<<<<< HEAD
        d = TorSettingsDialog(self.common, openner)
        d.settings_saved.connect(self.settings_have_changed)
        d.exec_()
=======
        self.tabs.open_tor_settings_tab()
>>>>>>> 1d0d3045

    def open_settings(self):
        """
        Open the SettingsTab
        """
        self.common.log("MainWindow", "open_settings")
        self.tabs.open_settings_tab()

    def settings_have_changed(self):
        self.common.log("OnionShareGui", "settings_have_changed")

        if self.common.gui.onion.is_authenticated():
            self.status_bar.clearMessage()

        # Tell each tab that settings have changed
        for index in range(self.tabs.count()):
            tab = self.tabs.widget(index)
            tab.settings_have_changed()

    def check_for_updates(self):
        """
        Check for updates in a new thread, if enabled.
        """
        if self.common.platform == "Windows" or self.common.platform == "Darwin":
            if self.common.settings.get("use_autoupdate"):

                def update_available(update_url, installed_version, latest_version):
                    Alert(
                        self.common,
                        strings._("update_available").format(
                            update_url, installed_version, latest_version
                        ),
                    )

                self.update_thread = UpdateThread(self.common, self.common.gui.onion)
                self.update_thread.update_available.connect(update_available)
                self.update_thread.start()

    def bring_to_front(self):
        self.common.log("MainWindow", "bring_to_front")
        self.raise_()
        self.activateWindow()

    def closeEvent(self, e):
        self.common.log("MainWindow", "closeEvent")

        if self.tabs.are_tabs_active():
            # Open the warning dialog
            self.common.log("MainWindow", "closeEvent, opening warning dialog")
            self.close_dialog.exec_()

            # Close
            if self.close_dialog.clickedButton() == self.close_dialog.accept_button:
                self.system_tray.hide()
                e.accept()
            # Cancel
            else:
                e.ignore()
            return

        self.system_tray.hide()
        e.accept()

    def event(self, event):
        # Check if color mode switched while onionshare was open, if so, ask user to restart
        if event.type() == QtCore.QEvent.Type.ApplicationPaletteChange:
            QtCore.QTimer.singleShot(1, self.color_mode_warning)
            return True
        return QtWidgets.QMainWindow.event(self, event)

    def color_mode_warning(self):
        """
        Open the color mode warning alert.
        """
        notice = strings._("gui_color_mode_changed_notice")
        Alert(self.common, notice, QtWidgets.QMessageBox.Information)

    def cleanup(self):
        self.common.log("MainWindow", "cleanup")
        self.tabs.cleanup()

        alert = Alert(
            self.common,
            strings._("gui_rendezvous_cleanup"),
            QtWidgets.QMessageBox.Information,
            buttons=QtWidgets.QMessageBox.NoButton,
            autostart=False,
        )
        quit_early_button = QtWidgets.QPushButton(
            strings._("gui_rendezvous_cleanup_quit_early")
        )
        alert.addButton(quit_early_button, QtWidgets.QMessageBox.RejectRole)

        self.onion_cleanup_thread = OnionCleanupThread(self.common)
        self.onion_cleanup_thread.finished.connect(alert.accept)
        self.onion_cleanup_thread.start()

        alert.exec_()
        if alert.clickedButton() == quit_early_button:
            self.common.log("MainWindow", "cleanup", "quitting early")
            if self.onion_cleanup_thread.isRunning():
                self.onion_cleanup_thread.terminate()
                self.onion_cleanup_thread.wait()
            self.common.gui.onion.cleanup(wait=False)

        # Wait 1 second for threads to close gracefully, so tests finally pass
        time.sleep(1)<|MERGE_RESOLUTION|>--- conflicted
+++ resolved
@@ -23,14 +23,7 @@
 from PySide2 import QtCore, QtWidgets, QtGui
 
 from . import strings
-<<<<<<< HEAD
-from .auto_connect import AutoConnect
-from .tor_connection_dialog import TorConnectionDialog
-from .tor_settings_dialog import TorSettingsDialog
-from .settings_dialog import SettingsDialog
-=======
 from .tor_connection import TorConnectionDialog
->>>>>>> 1d0d3045
 from .widgets import Alert
 from .update_checker import UpdateThread
 from .tab_widget import TabWidget
@@ -265,18 +258,12 @@
         # Wait 1ms for the event loop to finish closing the TorConnectionDialog
         QtCore.QTimer.singleShot(1, self.open_tor_settings)
 
-    def open_tor_settings(self, openner=None):
+    def open_tor_settings(self):
         """
         Open the TorSettingsTab
         """
         self.common.log("MainWindow", "open_tor_settings")
-<<<<<<< HEAD
-        d = TorSettingsDialog(self.common, openner)
-        d.settings_saved.connect(self.settings_have_changed)
-        d.exec_()
-=======
         self.tabs.open_tor_settings_tab()
->>>>>>> 1d0d3045
 
     def open_settings(self):
         """
