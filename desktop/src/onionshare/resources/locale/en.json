{
    "not_a_readable_file": "{0:s} is not a readable file.",
    "other_page_loaded": "Address loaded",
    "incorrect_password": "Incorrect password",
    "close_on_autostop_timer": "Stopped because auto-stop timer ran out",
    "closing_automatically": "Stopped because transfer is complete",
    "large_filesize": "Warning: Sending a large share could take hours",
    "gui_drag_and_drop": "Drag and drop files and folders to start sharing",
    "gui_add": "Add",
    "gui_add_files": "Add Files",
    "gui_add_folder": "Add Folder",
    "gui_remove": "Remove",
    "gui_file_selection_remove_all": "Remove All",
    "gui_choose_items": "Choose",
    "gui_share_start_server": "Start sharing",
    "gui_share_stop_server": "Stop sharing",
    "gui_share_stop_server_autostop_timer": "Stop Sharing ({})",
    "gui_chat_start_server": "Start chat server",
    "gui_chat_stop_server": "Stop chat server",
    "gui_stop_server_autostop_timer_tooltip": "Auto-stop timer ends at {}",
    "gui_start_server_autostart_timer_tooltip": "Auto-start timer ends at {}",
    "gui_receive_start_server": "Start Receive Mode",
    "gui_receive_stop_server": "Stop Receive Mode",
    "gui_receive_stop_server_autostop_timer": "Stop Receive Mode ({} remaining)",
    "gui_receive_flatpak_data_dir": "Because you installed OnionShare using Flatpak, you must save files to a folder in ~/OnionShare.",
    "gui_copy_url": "Copy Address",
    "gui_copy_hidservauth": "Copy HidServAuth",
    "gui_canceled": "Canceled",
    "gui_copied_url_title": "Copied OnionShare Address",
    "gui_copied_url": "OnionShare address copied to clipboard",
    "gui_copied_hidservauth_title": "Copied HidServAuth",
    "gui_copied_hidservauth": "HidServAuth line copied to clipboard",
    "gui_show_url_qr_code": "Show QR Code",
    "gui_qr_code_dialog_title": "OnionShare QR Code",
    "gui_waiting_to_start": "Scheduled to start in {}. Click to cancel.",
    "gui_please_wait": "Starting… Click to cancel.",
    "error_rate_limit": "Someone has made too many wrong attempts to guess your password, so OnionShare has stopped the server. Start sharing again and send the recipient a new address to share.",
    "zip_progress_bar_format": "Compressing: %p%",
    "gui_settings_window_title": "Settings",
    "gui_settings_autoupdate_label": "Check for new version",
    "gui_settings_autoupdate_option": "Notify me when a new version is available",
    "gui_settings_autoupdate_timestamp": "Last checked: {}",
    "gui_settings_autoupdate_timestamp_never": "Never",
    "gui_settings_autoupdate_check_button": "Check for New Version",
    "gui_settings_connection_type_label": "How should OnionShare connect to Tor?",
    "gui_settings_connection_type_bundled_option": "Use the Tor version built into OnionShare",
    "gui_settings_connection_type_automatic_option": "Attempt auto-configuration with Tor Browser",
    "gui_settings_connection_type_control_port_option": "Connect using control port",
    "gui_settings_connection_type_socket_file_option": "Connect using socket file",
    "gui_settings_connection_type_test_button": "Test Connection to Tor",
    "gui_settings_control_port_label": "Control port",
    "gui_settings_socket_file_label": "Socket file",
    "gui_settings_socks_label": "SOCKS port",
    "gui_settings_authenticate_label": "Tor authentication settings",
    "gui_settings_authenticate_no_auth_option": "No authentication, or cookie authentication",
    "gui_settings_authenticate_password_option": "Password",
    "gui_settings_password_label": "Password",
    "gui_settings_tor_bridges": "Tor bridge support",
    "gui_settings_tor_bridges_no_bridges_radio_option": "Don't use bridges",
    "gui_settings_tor_bridges_obfs4_radio_option": "Use built-in obfs4 pluggable transports",
    "gui_settings_tor_bridges_obfs4_radio_option_no_obfs4proxy": "Use built-in obfs4 pluggable transports (requires obfs4proxy)",
    "gui_settings_tor_bridges_meek_lite_azure_radio_option": "Use built-in meek_lite (Azure) pluggable transports",
    "gui_settings_tor_bridges_meek_lite_azure_radio_option_no_obfs4proxy": "Use built-in meek_lite (Azure) pluggable transports (requires obfs4proxy)",
    "gui_settings_meek_lite_expensive_warning": "Warning: The meek_lite bridges are very costly for the Tor Project to run.<br><br>Only use them if unable to connect to Tor directly, via obfs4 transports, or other normal bridges.",
    "gui_settings_tor_bridges_custom_radio_option": "Use custom bridges",
    "gui_settings_tor_bridges_custom_label": "You can get bridges from <a href=\"https://bridges.torproject.org/options\">https://bridges.torproject.org</a>",
    "gui_settings_tor_bridges_invalid": "None of the bridges you added work.\nDouble-check them or add others.",
    "gui_settings_button_save": "Save",
    "gui_settings_button_cancel": "Cancel",
    "gui_settings_button_help": "Help",
    "settings_test_success": "Connected to the Tor controller.\n\nTor version: {}\nSupports ephemeral onion services: {}.\nSupports client authentication: {}.\nSupports next-gen .onion addresses: {}.",
    "connecting_to_tor": "Connecting to the Tor network",
    "update_available": "New OnionShare out. <a href='{}'>Click here</a> to get it.<br><br>You are using {} and the latest is {}.",
    "update_error_invalid_latest_version": "Could not check for new version: The OnionShare website is saying the latest version is the unrecognizable '{}'…",
    "update_error_check_error": "Could not check for new version: Maybe you're not connected to Tor, or the OnionShare website is down?",
    "update_not_available": "You are running the latest OnionShare.",
    "gui_tor_connection_ask": "Open the settings to sort out connection to Tor?",
    "gui_tor_connection_ask_open_settings": "Yes",
    "gui_tor_connection_ask_quit": "Quit",
    "gui_tor_connection_error_settings": "Try changing how OnionShare connects to the Tor network in the settings.",
    "gui_tor_connection_canceled": "Could not connect to Tor.\n\nMake sure you are connected to the Internet, then re-open OnionShare and set up its connection to Tor.",
    "gui_tor_connection_lost": "Disconnected from Tor.",
    "gui_server_started_after_autostop_timer": "The auto-stop timer ran out before the server started. Please make a new share.",
    "gui_server_autostop_timer_expired": "The auto-stop timer already ran out. Please adjust it to start sharing.",
    "gui_server_autostart_timer_expired": "The scheduled time has already passed. Please adjust it to start sharing.",
    "gui_autostop_timer_cant_be_earlier_than_autostart_timer": "The auto-stop time can't be the same or earlier than the auto-start time. Please adjust it to start sharing.",
    "share_via_onionshare": "Share via OnionShare",
    "gui_share_url_description": "<b>Anyone</b> with this OnionShare address can <b>download</b> your files using the <b>Tor Browser</b>: <img src='{}' />",
    "gui_website_url_description": "<b>Anyone</b> with this OnionShare address can <b>visit</b> your website using the <b>Tor Browser</b>: <img src='{}' />",
    "gui_receive_url_description": "<b>Anyone</b> with this OnionShare address can <b>upload</b> files to your computer using the <b>Tor Browser</b>: <img src='{}' />",
    "gui_chat_url_description": "<b>Anyone</b> with this OnionShare address can <b>join this chat room</b> using the <b>Tor Browser</b>: <img src='{}' />",
    "gui_url_label_persistent": "This share will not auto-stop.<br><br>Every subsequent share reuses the address. (To use one-time addresses, turn off \"Use persistent address\" in the settings.)",
    "gui_url_label_stay_open": "This share will not auto-stop.",
    "gui_url_label_onetime": "This share will stop after first completion.",
    "gui_url_label_onetime_and_persistent": "This share will not auto-stop.<br><br>Every subsequent share will reuse the address. (To use one-time addresses, turn off \"Use persistent address\" in the settings.)",
    "gui_status_indicator_share_stopped": "Ready to share",
    "gui_status_indicator_share_working": "Starting…",
    "gui_status_indicator_share_scheduled": "Scheduled…",
    "gui_status_indicator_share_started": "Sharing",
    "gui_status_indicator_receive_stopped": "Ready to receive",
    "gui_status_indicator_receive_working": "Starting…",
    "gui_status_indicator_receive_scheduled": "Scheduled…",
    "gui_status_indicator_receive_started": "Receiving",
    "gui_file_info": "{} files, {}",
    "gui_file_info_single": "{} file, {}",
    "history_in_progress_tooltip": "{} in progress",
    "history_completed_tooltip": "{} completed",
    "history_requests_tooltip": "{} web requests",
    "error_cannot_create_data_dir": "Could not create OnionShare data folder: {}",
    "gui_receive_mode_warning": "Receive mode lets people upload files to your computer.<br><br><b>Some files can potentially take control of your computer if you open them. Only open things from people you trust, or if you know what you are doing.</b>",
    "gui_open_folder_error": "Failed to open folder with xdg-open. The file is here: {}",
    "gui_settings_language_label": "Preferred language",
    "gui_settings_language_changed_notice": "Restart OnionShare for the new language to be applied.",
    "systray_menu_exit": "Quit",
    "systray_page_loaded_title": "Page Loaded",
    "systray_page_loaded_message": "OnionShare address loaded",
    "systray_share_started_title": "Sharing Started",
    "systray_share_started_message": "Starting to send files to someone",
    "systray_share_completed_title": "Sharing Complete",
    "systray_share_completed_message": "Finished sending files",
    "systray_share_canceled_title": "Sharing Canceled",
    "systray_share_canceled_message": "Someone canceled receiving your files",
    "systray_receive_started_title": "Receiving Started",
    "systray_receive_started_message": "Someone is sending files to you",
    "gui_all_modes_history": "History",
    "gui_all_modes_clear_history": "Clear All",
    "gui_all_modes_transfer_started": "Started {}",
    "gui_all_modes_progress_complete": "%p%, {0:s} elapsed.",
    "gui_all_modes_progress_starting": "{0:s}, %p% (calculating)",
    "gui_all_modes_progress_eta": "{0:s}, ETA: {1:s}, %p%",
    "gui_share_mode_no_files": "No Files Sent Yet",
    "gui_share_mode_autostop_timer_waiting": "Waiting to finish sending",
    "gui_website_mode_no_files": "No Website Shared Yet",
    "gui_receive_mode_no_files": "No Files Received Yet",
    "gui_receive_mode_autostop_timer_waiting": "Waiting to finish receiving",
    "days_first_letter": "d",
    "hours_first_letter": "h",
    "minutes_first_letter": "m",
    "seconds_first_letter": "s",
    "gui_new_tab": "New Tab",
    "gui_new_tab_tooltip": "Open a new tab",
    "gui_new_tab_share_button": "Share Files",
    "gui_new_tab_receive_button": "Receive Files",
    "gui_new_tab_website_button": "Host a Website",
    "gui_new_tab_chat_button": "Chat Anonymously",
    "gui_main_page_share_button": "Start Sharing",
    "gui_main_page_receive_button": "Start Receiving",
    "gui_main_page_website_button": "Start Hosting",
    "gui_main_page_chat_button": "Start Chatting",
    "gui_tab_name_share": "Share",
    "gui_tab_name_receive": "Receive",
    "gui_tab_name_website": "Website",
    "gui_tab_name_chat": "Chat",
    "gui_close_tab_warning_title": "Are you sure?",
    "gui_close_tab_warning_persistent_description": "This tab is persistent. If you close it you'll lose the onion address that it's using. Are you sure you want to close it?",
    "gui_close_tab_warning_share_description": "You're in the process of sending files. Are you sure you want to close this tab?",
    "gui_close_tab_warning_receive_description": "You're in the process of receiving files. Are you sure you want to close this tab?",
    "gui_close_tab_warning_website_description": "You're actively hosting a website. Are you sure you want to close this tab?",
    "gui_close_tab_warning_close": "Close",
    "gui_close_tab_warning_cancel": "Cancel",
    "gui_quit_warning_title": "Are you sure?",
    "gui_quit_warning_description": "Sharing is active in some of your tabs. If you quit, all of your tabs will close. Are you sure you want to quit?",
    "gui_quit_warning_quit": "Quit",
    "gui_quit_warning_cancel": "Cancel",
    "mode_settings_advanced_toggle_show": "Show advanced settings",
    "mode_settings_advanced_toggle_hide": "Hide advanced settings",
    "mode_settings_persistent_checkbox": "Save this tab, and automatically open it when I open OnionShare",
    "mode_settings_public_checkbox": "Don't use a password",
    "mode_settings_autostart_timer_checkbox": "Start onion service at scheduled time",
    "mode_settings_autostop_timer_checkbox": "Stop onion service at scheduled time",
    "mode_settings_legacy_checkbox": "Use a legacy address (v2 onion service, not recommended)",
    "mode_settings_client_auth_checkbox": "Use client authorization",
    "mode_settings_share_autostop_sharing_checkbox": "Stop sharing after files have been sent (uncheck to allow downloading individual files)",
    "mode_settings_receive_data_dir_label": "Save files to",
    "mode_settings_receive_data_dir_browse_button": "Browse",
    "mode_settings_website_disable_csp_checkbox": "Don't send Content Security Policy header (allows your website to use third-party resources)",
    "gui_all_modes_transfer_finished_range": "Transferred {} - {}",
    "gui_all_modes_transfer_finished": "Transferred {}",
    "gui_all_modes_transfer_canceled_range": "Canceled {} - {}",
    "gui_all_modes_transfer_canceled": "Canceled {}",
    "settings_error_unknown": "Can't connect to Tor controller because your settings don't make sense.",
    "settings_error_automatic": "Could not connect to the Tor controller. Is Tor Browser (available from torproject.org) running in the background?",
    "settings_error_socket_port": "Can't connect to the Tor controller at {}:{}.",
    "settings_error_socket_file": "Can't connect to the Tor controller using socket file {}.",
    "settings_error_auth": "Connected to {}:{}, but can't authenticate. Maybe this isn't a Tor controller?",
    "settings_error_missing_password": "Connected to Tor controller, but it requires a password to authenticate.",
    "settings_error_unreadable_cookie_file": "Connected to the Tor controller, but password may be wrong, or your user is not permitted to read the cookie file.",
    "settings_error_bundled_tor_not_supported": "Using the Tor version that comes with OnionShare does not work in developer mode on Windows or macOS.",
    "settings_error_bundled_tor_timeout": "Taking too long to connect to Tor. Maybe you aren't connected to the Internet, or have an inaccurate system clock?",
    "settings_error_bundled_tor_broken": "OnionShare could not connect to Tor:\n{}",
<<<<<<< HEAD
    "gui_rendezvous_cleanup": "Waiting for Tor circuits to close to be sure your files have successfully transferred.\n\nThis might take a few minutes.",
    "gui_rendezvous_cleanup_quit_early": "Quit Early"
=======
    "error_port_not_available": "OnionShare port not available"
>>>>>>> a520057b
}<|MERGE_RESOLUTION|>--- conflicted
+++ resolved
@@ -188,10 +188,7 @@
     "settings_error_bundled_tor_not_supported": "Using the Tor version that comes with OnionShare does not work in developer mode on Windows or macOS.",
     "settings_error_bundled_tor_timeout": "Taking too long to connect to Tor. Maybe you aren't connected to the Internet, or have an inaccurate system clock?",
     "settings_error_bundled_tor_broken": "OnionShare could not connect to Tor:\n{}",
-<<<<<<< HEAD
     "gui_rendezvous_cleanup": "Waiting for Tor circuits to close to be sure your files have successfully transferred.\n\nThis might take a few minutes.",
-    "gui_rendezvous_cleanup_quit_early": "Quit Early"
-=======
+    "gui_rendezvous_cleanup_quit_early": "Quit Early",
     "error_port_not_available": "OnionShare port not available"
->>>>>>> a520057b
 }