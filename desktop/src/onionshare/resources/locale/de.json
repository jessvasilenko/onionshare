{
    "preparing_files": "Dateien werden komprimiert.",
    "give_this_url": "Gib diese URL an den Empfänger:",
    "ctrlc_to_stop": "Drücke Strg+C um den Server anzuhalten",
    "not_a_file": "{0:s} ist keine gültige Datei.",
    "other_page_loaded": "Daten geladen",
    "closing_automatically": "Gestoppt, da die Übertragung erfolgreich beendet wurde",
    "large_filesize": "Achtung: Das Senden von großen Dateien kann Stunden dauern",
    "help_local_only": "Tor nicht verwenden (nur für Entwicklung)",
    "help_stay_open": "Den Server weiterlaufen lassen, nachdem die Dateien verschickt wurden",
    "help_verbose": "Schreibe Fehler von OnionShare nach stdout und Webfehler auf die Festplatte",
    "help_filename": "Liste der zu teilenden Dateien oder Ordner",
    "gui_drag_and_drop": "Dateien und Ordner hierher ziehen, um sie zu teilen",
    "gui_add": "Hinzufügen",
    "gui_delete": "Löschen",
    "gui_choose_items": "Auswählen",
    "gui_share_start_server": "Teilen beginnen",
    "gui_share_stop_server": "Freigabe beenden",
    "gui_copy_url": "Adresse kopieren",
    "gui_downloads": "Bisherige Downloads",
    "gui_copied_url": "OnionShare-Adresse wurde in die Zwischenablage kopiert",
    "gui_please_wait": "Startet… Klicken zum Abbrechen.",
    "timeout_download_still_running": "Warte auf Beendigung des Downloads",
    "systray_menu_exit": "Beenden",
    "gui_settings_authenticate_password_option": "Passwort",
    "gui_settings_password_label": "Passwort",
    "gui_settings_button_save": "Speichern",
    "gui_settings_button_cancel": "Abbrechen",
    "gui_settings_button_help": "Hilfe",
    "gui_settings_autostop_timer": "Teilen stoppen bei:",
    "systray_download_started_title": "OnionShare Download begonnen",
    "systray_download_started_message": "Ein Nutzer hat begonnen, deine Dateien herunterzuladen",
    "systray_download_completed_title": "OnionShare Download beendet",
    "systray_download_completed_message": "Der Benutzer hat deine Dateien heruntergeladen",
    "systray_download_canceled_title": "OnionShare Download abgebrochen",
    "systray_download_canceled_message": "Der Benutzer hat den Download abgebrochen",
    "gui_copy_hidservauth": "HidServAuth kopieren",
    "gui_canceled": "Abgebrochen",
    "gui_copied_hidservauth_title": "HidServAuth kopiert",
    "gui_quit_warning_quit": "Beenden",
    "gui_quit_warning_dont_quit": "Abbrechen",
    "gui_settings_window_title": "Einstellungen",
    "gui_settings_autoupdate_timestamp": "Letzte Überprüfung: {}",
    "gui_settings_autoupdate_timestamp_never": "Niemals",
    "gui_settings_close_after_first_download_option": "Server nach Download der Dateien stoppen",
    "gui_settings_connection_type_label": "Wie soll sich OnionShare mit Tor verbinden?",
    "config_onion_service": "Richte den Onionservice auf Port {0:d} ein.",
    "give_this_url_stealth": "Gib dem Empfänger diese URL und die HidServAuth-Zeile:",
    "give_this_url_receive": "Gib diese URL dem Sender:",
    "give_this_url_receive_stealth": "Gib diese URL und die HidServAuth-Zeile an den Sender:",
    "not_a_readable_file": "{0:s} ist keine lesbare Datei.",
    "no_available_port": "Es konnte kein freier verfügbarer Port gefunden werden, um OnionShare zu starten",
    "close_on_autostop_timer": "Angehalten, da der automatische Timer abgelaufen ist",
    "systray_upload_started_title": "OnionShare Upload wurde gestartet",
    "systray_upload_started_message": "Ein Benutzer hat begonnen, Dateien auf deinen Computer hochzuladen",
    "help_autostop_timer": "Den Server nach einer bestimmten Zeit anhalten (in Sekunden)",
    "help_receive": "Empfange Dateien anstatt sie zu senden",
    "gui_share_stop_server_autostop_timer": "Freigabe beenden ({})",
    "gui_share_stop_server_autostop_timer_tooltip": "Zeit läuft in {} Sekunden ab",
    "gui_settings_connection_type_control_port_option": "Verbinde über den Steuerungs-Port",
    "gui_settings_connection_type_socket_file_option": "Verbinde über eine Socket-Datei",
    "gui_settings_control_port_label": "Steuerungs-Port",
    "gui_settings_socket_file_label": "Socket-Datei",
    "gui_settings_socks_label": "SOCKS-Port",
    "gui_settings_authenticate_no_auth_option": "Keine Authentifizierung oder Authentifizierung per Cookie",
    "gui_settings_tor_bridges_no_bridges_radio_option": "Keine Bridges benutzen",
    "gui_settings_tor_bridges_obfs4_radio_option": "Benutze integrierte „obfs4 pluggable transports“",
    "gui_settings_tor_bridges_obfs4_radio_option_no_obfs4proxy": "Benutze integrierte „obfs4 pluggable transports“ (benötigt obfs4proxy)",
    "gui_settings_tor_bridges_meek_lite_azure_radio_option": "Benutze integrierte „meek_lite (Amazon) pluggable transports“",
    "gui_settings_tor_bridges_meek_lite_azure_radio_option_no_obfs4proxy": "Benutze integrierte „meek_lite (Azure) pluggable transports“ (benötigt obfs4proxy)",
    "gui_settings_tor_bridges_custom_radio_option": "Benutze benutzerdefinierte Bridges",
    "gui_settings_tor_bridges_custom_label": "Bridges findest du unter <a href=\"https://bridges.torproject.org/options?lang=de\">https://bridges.torproject.org</a>",
    "gui_settings_autostop_timer_checkbox": "Automatische Stoppuhr verwenden",
    "settings_error_auth": "Mit {}:{} verbinden aber nicht authentifiziert. Eventuell handelt es sich nicht um einen Tor-Controller?",
    "settings_error_missing_password": "Mit dem Tor-Controller verbunden, aber er benötigt ein Passwort zur Authentifizierung.",
    "connecting_to_tor": "Verbinde mit dem Tor-Netzwerk",
    "gui_tor_connection_ask_quit": "Beenden",
    "gui_tor_connection_lost": "Verbindung zu Tor getrennt.",
    "help_stealth": "Nutze Klientauthorisierung (fortgeschritten)",
    "gui_receive_start_server": "Empfangsmodus starten",
    "gui_receive_stop_server": "Empfangsmodus stoppen",
    "gui_receive_stop_server_autostop_timer": "Empfangsmodus stoppen ({} verbleibend)",
    "gui_receive_stop_server_autostop_timer_tooltip": "Zeit läuft in {} ab",
    "gui_no_downloads": "Bisher keine Downloads",
    "gui_copied_url_title": "OnionShare-Adresse kopiert",
    "gui_copied_hidservauth": "HidServAuth-Zeile in die Zwischenablage kopiert",
    "gui_download_upload_progress_complete": "%p%, {0:s} vergangen.",
    "gui_download_upload_progress_starting": "{0:s}, %p% (berechne)",
    "gui_download_upload_progress_eta": "{0:s}, Voraussichtliche Dauer: {1:s}, %p%",
    "version_string": "OnionShare {0:s} | https://onionshare.org/",
    "gui_quit_title": "Nicht so schnell",
    "gui_share_quit_warning": "Du versendest gerade Dateien. Bist du sicher, dass du OnionShare beenden willst?",
    "gui_receive_quit_warning": "Du empfängst gerade Dateien. Bist du sicher, dass du OnionShare beenden willst?",
    "error_rate_limit": "Jemand hat zu viele falsche Versuche gemacht, dein Passwort zu erraten, deswegen hat OnionShare die Freigabe gestoppt. Starte die Freigabe erneut und sende dem Empfänger eine neue OnionShare-Adresse.",
    "zip_progress_bar_format": "Komprimiere: %p%",
    "error_stealth_not_supported": "Um die Client-Authorisierung zu nutzen, benötigst du mindestens Tor 0.2.9.1-alpha (oder Tor Browser 6.5) und python3-stem 1.5.0.",
    "error_ephemeral_not_supported": "OnionShare benötigt mindestens sowohl Tor 0.2.7.1 als auch python3-stem 1.4.0.",
    "gui_settings_whats_this": "<a href='{0:s}'>Was ist das?</a>",
    "gui_settings_stealth_option": "Client-Authorisierung benutzen",
    "gui_settings_autoupdate_label": "Suche nach neuer Version",
    "gui_settings_autoupdate_option": "Benachrichtige mich, wenn eine neue Version verfügbar ist",
    "gui_settings_autoupdate_check_button": "Suche nach neuer Version",
    "gui_settings_general_label": "Allgemeine Einstellungen",
    "gui_settings_sharing_label": "Freigabe-Einstellungen",
    "gui_settings_connection_type_automatic_option": "Versuche automatische Konfiguration mittels Tor Browser",
    "gui_settings_connection_type_test_button": "Verbindung zu Tor testen",
    "gui_settings_authenticate_label": "Authentifizierungseinstellungen für Tor",
    "gui_settings_tor_bridges": "Unterstützung für Tor-Bridges",
    "gui_settings_meek_lite_expensive_warning": "Achtung: Die „meek_lite“-Bridges sind für das Tor-Projekt sehr kostspielig.<br><br> Nutze sie nur, wenn du dich nicht direkt, per obfs4-Transport oder über andere, normale Bridges zum Tor-Netzwerk verbinden kannst.",
    "gui_settings_tor_bridges_invalid": "Keine der ausgewählten Bridges funktioniert.\nÜberprüfe sie oder gib andere an.",
    "settings_error_unknown": "Kann nicht zum Tor-Controller verbinden, weil deine Einstellungen keinen Sinn ergeben.",
    "settings_error_automatic": "Kann nicht zum Tor-Controller verbinden. Läuft der Tor Browser (kann von https://www.torproject.org/ heruntergeladen werden) im Hintergrund?",
    "settings_error_socket_port": "Kann unter {}:{} nicht zum Tor-Controller verbinden.",
    "settings_error_unreadable_cookie_file": "Verbindung zum Tor-Controller hergestellt, aber dein Passwort ist falsch oder dein Nutzer darf die Cookie-Datei nicht lesen.",
    "settings_error_bundled_tor_not_supported": "Im Entwicklermodus auf Windows oder macOS kannst du nicht die Tor-Version nutzen, die mit OnionShare geliefert wird.",
    "settings_error_bundled_tor_timeout": "Die Verbindung zum Tor-Netzwerk braucht zu lang. Bist du vielleicht nicht mit dem Internet verbunden oder geht die Uhr auf deinem System falsch?",
    "settings_error_bundled_tor_broken": "OnionShare konnte sich nicht mit Tor verbinden:\n{}",
    "settings_test_success": "Verbunden mit dem Tor-Controller.\n\nTor-Version: {}\nUnterstützt vergängliche Onion-Dienste: {}.\nUnterstützt Client-Authorisierung: {}.\nUnterstützt .onion-Adressen der nächsten Generation: {}.",
    "error_tor_protocol_error": "Es gab einen Fehler mit Tor: {}",
    "error_tor_protocol_error_unknown": "Es gab einen unbekannten Fehler mit Tor",
    "error_invalid_private_key": "Diese Art von privatem Schlüssel wird nicht unterstützt",
    "update_available": "Es gibt eine neue Version von OnionShare. <a href='{}'>Klicke hier</a>, um sie herunterzuladen.<br><br>Du benutzt {}, und die neueste Version ist {}.",
    "update_error_check_error": "Konnte nicht nach neueren Versionen suchen: Bist du vielleicht nicht mit dem Tor-Netzwerk verbunden oder ist die OnionShare-Webseite offline?",
    "update_error_invalid_latest_version": "Konnte nicht nach neueren Versionen suchen: Laut OnionShare-Webseite ist die neueste Version die nicht bestimmbare Version '{}'…",
    "update_not_available": "Du benutzt die neueste Version von OnionShare.",
    "gui_tor_connection_ask": "Einstellungen öffnen, um die Verbindung zum Tor-Netzwerk zu reparieren?",
    "gui_tor_connection_ask_open_settings": "Ja",
    "gui_tor_connection_error_settings": "Versuche in den Einstellungen zu ändern, wie sich OnionShare mit dem Tor-Netzwerk verbindet.",
    "gui_tor_connection_canceled": "Konnte keine Verbindung zu Tor herstellen.\n\nStelle sicher, dass du mit dem Internet verbunden bist, öffne OnionShare erneut und richte die Verbindung zu Tor ein.",
    "share_via_onionshare": "Teilen über OnionShare",
    "gui_use_legacy_v2_onions_checkbox": "Nutze das alte Adressformat",
    "gui_save_private_key_checkbox": "Nutze eine gleichbleibende Adresse",
    "gui_share_url_description": "<b>Jeder</b> mit dieser OnionShare-Adresse kann deine Dateien mit dem <b>Tor Browser</b> <b>herunterladen</b>: <img src='{}' />",
    "gui_receive_url_description": "<b>Jeder</b> mit dieser OnionShare-Adresse kann mit dem <b>Tor Browser</b> Dateien auf deinen Computer <b>hochladen</b>: <img src='{}' />",
    "gui_url_label_persistent": "Diese Freigabe wird nicht automatisch stoppen.<br><br>Jede folgende Freigabe wird die Adresse erneut nutzen. (Um Adressen nur einmal zu nutzen, schalte „Nutze beständige Adressen“ in den Einstellungen aus.)",
    "gui_url_label_stay_open": "Diese Freigabe wird nicht automatisch stoppen.",
    "gui_url_label_onetime": "Diese Freigabe wird nach dem ersten vollständigen Download stoppen.",
    "gui_status_indicator_share_working": "Starte…",
    "gui_status_indicator_share_started": "Teilen",
    "gui_status_indicator_receive_stopped": "Bereit zum Empfangen",
    "gui_status_indicator_receive_working": "Starte…",
    "gui_status_indicator_receive_started": "Empfange",
    "gui_file_info": "{} Dateien, {}",
    "gui_file_info_single": "{} Datei, {}",
    "history_completed_tooltip": "{} abgeschlossen",
    "info_in_progress_uploads_tooltip": "{} Upload(s) laufen",
    "info_completed_uploads_tooltip": "{} Upload(s) vollständig",
    "error_cannot_create_downloads_dir": "Konnte den Ordner für den Empfängermodus nicht erstellen: {}",
    "receive_mode_downloads_dir": "Dateien, die dir geschickt werden, findest du in diesem Ordner: {}",
    "receive_mode_warning": "Achtung: Im Empfängermodus können Leute Dateien auf deinen Computer laden. Einige Dateien können die Kontrolle über deinen Computer übernehmen, wenn du sie öffnest. Öffne nur Dateien von Personen, denen du vertraust oder wenn du genau weißt, was du tust.",
    "gui_receive_mode_warning": "Im Empfangsmodus können Personen Dateien auf deinen Computer laden.<br><br><b>Einige Dateien können die Kontrolle über deinen Computer übernehmen, wenn du sie öffnest. Öffne nur Dateien von Personen, denen du vertraust, oder wenn du genau weißt, was du tust.</b>",
    "receive_mode_received_file": "Empfangen: {}",
    "gui_mode_share_button": "Versende Dateien",
    "gui_mode_receive_button": "Empfange Dateien",
    "gui_settings_receiving_label": "Empfangs-Einstellungen",
    "gui_settings_downloads_label": "Speichere Dateien in",
    "gui_settings_downloads_button": "Durchsuchen",
    "gui_settings_receive_allow_receiver_shutdown_checkbox": "Der Empfängermodus kann vom Versender gestoppt werden",
    "gui_settings_public_mode_checkbox": "Öffentlicher Modus",
    "systray_close_server_title": "OnionShareServer gestoppt",
    "systray_close_server_message": "Ein Nutzer hat den Server gestoppt",
    "systray_download_page_loaded_message": "Ein Nutzer hat die Downloadseite geöffnet",
    "systray_upload_page_loaded_message": "Ein Nutzer hat die Uploadseite geöffnet",
    "gui_uploads": "Uploadhistorie",
    "gui_no_uploads": "Bisher keine Uploads",
    "gui_clear_history": "Alle löschen",
    "gui_upload_in_progress": "Upload gestartet {}",
    "gui_download_in_progress": "Download gestartet {}",
    "gui_open_folder_error_nautilus": "Kann den Ordner nicht öffnen, weil Nautilus nicht verfügbar ist. Die Datei ist hier: {}",
    "gui_settings_language_label": "Bevorzugte Sprache",
    "gui_settings_language_changed_notice": "Starte OnionShare neu, damit die neue Sprache übernommen wird.",
    "help_config": "Ort deiner eigenen JSON Konfigurationsdatei (optional)",
    "timeout_upload_still_running": "Warte bis Upload vollständig ist",
    "gui_settings_stealth_hidservauth_string": "Da dein privater Schlüssel jetzt gespeichert wurde, um ihn später erneut zu nutzen, kannst du jetzt klicken, um deinen HidServAuth zu kopieren.",
    "gui_settings_connection_type_bundled_option": "Die integrierte Tor-Version von OnionShare nutzen",
    "settings_error_socket_file": "Kann nicht mittels des Tor-Controller-Socket {} verbinden.",
    "gui_server_started_after_autostop_timer": "Die Zeit ist abgelaufen, bevor der Server gestartet werden konnte. Bitte starte einen erneuten Teilvorgang.",
    "gui_server_autostop_timer_expired": "Der automatische Stopp-Timer ist bereits abgelaufen. Bitte pass diesen an, um das Teilen zu starten.",
    "gui_status_indicator_share_stopped": "Bereit zum Teilen",
    "history_in_progress_tooltip": "{} läuft",
    "receive_mode_upload_starting": "Hochladen von insgesamt {} beginnt",
    "systray_page_loaded_title": "Seite geladen",
    "gui_upload_finished_range": "{} hochgeladen zu {}",
    "gui_upload_finished": "{} hochgeladen",
    "gui_add_files": "Dateien hinzufügen",
    "gui_add_folder": "Ordner hinzufügen",
    "gui_connect_to_tor_for_onion_settings": "Verbinde dich mit Tor, um die Einstellungen für die Onion-Dienste zu sehen",
    "gui_url_label_onetime_and_persistent": "Diese Freigabe wird nicht automatisch stoppen. >br><br>Jede nachfolgende Freigabe wird die gleiche Adresse nutzen. (Um jedes Mal eine andere Adresse zu nutzen, schalte „Nutze eine gleichbleibende Adresse“ in den Einstellungen aus.)",
    "gui_settings_onion_label": "Adresseinstellungen",
    "error_cannot_create_data_dir": "Der Ordner für die OnionShare-Dateien konnte nicht erstellt werden: {}",
    "receive_mode_data_dir": "Die Dateien, die dir geschickt wurden, findest du in folgendem Ordner: {}",
    "gui_settings_data_dir_label": "Speichere Dateien in",
    "gui_settings_data_dir_browse_button": "Durchsuchen",
    "systray_page_loaded_message": "OnionShare-Adresse geladen",
    "systray_share_started_title": "Freigabe gestartet",
    "systray_share_started_message": "Upload von Dateien begonnen",
    "systray_share_completed_title": "Freigabe erfolgt",
    "systray_share_completed_message": "Dateien erfolgreich versandt",
    "systray_share_canceled_title": "Freigabe abgebrochen",
    "systray_share_canceled_message": "Jemand hat den Download deiner Dateien abgebrochen",
    "systray_receive_started_title": "Empfange",
    "systray_receive_started_message": "Jemand sendet dir Dateien",
    "gui_all_modes_history": "Verlauf",
    "gui_all_modes_clear_history": "Liste leeren",
    "gui_all_modes_transfer_started": "{} gestartet",
    "gui_all_modes_transfer_finished_range": "{} - {} übertragen",
    "gui_all_modes_transfer_finished": "{} übertragen",
    "gui_all_modes_transfer_canceled_range": "{} - {} abgebrochen",
    "gui_all_modes_transfer_canceled": "{} abgebrochen",
    "gui_all_modes_progress_starting": "{0:s}, %p% (berechne)",
    "gui_share_mode_no_files": "Noch keine Dateien versendet",
    "gui_share_mode_autostop_timer_waiting": "Warte auf Abschluss des Sendens",
    "gui_receive_mode_no_files": "Noch keine Dateien empfangen",
    "gui_receive_mode_autostop_timer_waiting": "Warte auf Abschluss des Empfangs",
    "gui_all_modes_progress_eta": "{0:s}, ETA: {1:s}, %p%",
    "gui_all_modes_progress_complete": "%p%, {0:s} vergangen.",
    "gui_settings_autostart_timer_checkbox": "Automatische Startuhr verwenden",
    "gui_settings_autostart_timer": "Teilen starten um:",
    "gui_waiting_to_start": "Geplant in {} zu starten. Klicken zum Abbrechen.",
    "gui_stop_server_autostop_timer_tooltip": "Automatischer Stopptimer endet um {}",
    "gui_start_server_autostart_timer_tooltip": "Automatischer Stopptimer endet um {}",
    "gui_server_autostart_timer_expired": "Die geplante Zeit ist bereits abgelaufen. Bitte passe diese an, um das Teilen zu starten.",
    "gui_autostop_timer_cant_be_earlier_than_autostart_timer": "Die automatische Stoppzeit kann nicht gleich oder früher als die Startzeit sein. Bitte passe die Zeiten an, um das Teilen zu starten.",
    "gui_status_indicator_share_scheduled": "Geplant…",
    "gui_status_indicator_receive_scheduled": "Geplant…",
    "days_first_letter": "d",
    "hours_first_letter": "h",
    "minutes_first_letter": "m",
    "seconds_first_letter": "s",
    "invalid_password_guess": "Ungültige Passwortratschläge",
    "gui_website_url_description": "<b>Jeder</b> mit dieser OnionShare-Adresse kann deine Webseite mit dem <b>Tor Browser</b> <b>ansehen</b>: <img src='{}' />",
    "gui_mode_website_button": "Webseite veröffentlichen",
    "systray_site_loaded_title": "Webseite geladen",
    "systray_site_loaded_message": "OnionShare Website geladen",
    "systray_website_started_title": "Freigabe der Webseite starten",
    "systray_website_started_message": "Jemand besucht deine Webseite",
    "gui_website_mode_no_files": "Noch keine Webseite freigegeben",
    "gui_visit_started": "Jemand hat deine Webseite besucht {}",
    "incorrect_password": "Falsches Passwort",
    "systray_individual_file_downloaded_title": "Individuelle Datei geladen",
    "gui_settings_individual_downloads_label": "Abwählen, um den Download einzelner Dateien zu erlauben",
    "history_requests_tooltip": "{} Web-Anfragen",
    "systray_individual_file_downloaded_message": "Individuelle Datei {} betrachtet",
    "mode_settings_share_autostop_sharing_checkbox": "Dateifreigabe beenden, sobald alle Dateien versendet wurden (abwählen, um das Herunterladen einzelner Dateien zu erlauben)",
    "mode_settings_website_disable_csp_checkbox": "Content-Security-Policy-Header deaktivieren (ermöglicht es, Ressourcen von Drittanbietern auf deiner Onion-Webseite einzubinden)",
    "mode_settings_receive_data_dir_browse_button": "Durchsuchen",
    "mode_settings_receive_data_dir_label": "Dateien speichern unter",
    "mode_settings_client_auth_checkbox": "Benutze Client-Authorisierung",
    "mode_settings_legacy_checkbox": "Benutze ein veraltetes Adressformat (Onion-Dienste-Adressformat v2, nicht empfohlen)",
    "mode_settings_autostop_timer_checkbox": "Onion-Dienst zu einem festgelegten Zeitpunkt stoppen",
    "mode_settings_autostart_timer_checkbox": "Onion-Dienst zu einem festgelegten Zeitpunkt starten",
    "mode_settings_public_checkbox": "Kein Passwort verwenden",
    "mode_settings_persistent_checkbox": "Speichere diesen Reiter und öffne ihn automatisch, wenn ich OnionShare starte",
    "mode_settings_advanced_toggle_hide": "Erweiterte Einstellungen ausblenden",
    "mode_settings_advanced_toggle_show": "Erweiterte Einstellungen anzeigen",
    "gui_quit_warning_cancel": "Abbrechen",
    "gui_quit_warning_description": "In einigen Reitern sind noch Dateifreigaben aktiv. Wenn du beendest, werden alle Reiter geschlossen. Möchtest du wirklich beenden?",
    "gui_quit_warning_title": "Bist du sicher?",
    "gui_close_tab_warning_cancel": "Abbrechen",
    "gui_close_tab_warning_close": "Schließen",
    "gui_close_tab_warning_website_description": "Du hostest gerade eine Webseite. Möchtest du diesen Reiter wirklich schließen?",
    "gui_close_tab_warning_receive_description": "Du empfängst gerade Dateien. Möchtest du diesen Reiter wirklich schließen?",
    "gui_close_tab_warning_share_description": "Du versendest gerade Dateien. Möchtest du diesen Reiter wirklich schließen?",
    "gui_close_tab_warning_persistent_description": "Dies ist ein dauerhafter Reiter. Wenn du ihn schließt, verlierst du die dazugehörige Onion-Adresse. Möchtest du den Reiter wirklich schließen?",
    "gui_close_tab_warning_title": "Bist du sicher?",
    "gui_new_tab_website_description": "Hoste eine statische HTML-Onion-Webseite auf deinem Computer.",
    "gui_new_tab_website_button": "Webseite veröffentlichen",
    "gui_new_tab_receive_description": "Verwandle deinen Computer in eine Online-Packstation. Nutzer des Tor Browsers können dir Dateien auf deinen Computer schicken.",
    "gui_new_tab_receive_button": "Dateien empfangen",
    "gui_new_tab_share_description": "Wähle Dateien auf deinem Computer, um sie jemand anderem zu schicken. Die Empfänger benötigen den Tor Browser, um die Dateien empfangen zu können.",
    "gui_new_tab_share_button": "Dateien teilen",
    "gui_new_tab_tooltip": "Einen neuen Reiter öffnen",
    "gui_new_tab": "Neuer Reiter",
    "gui_settings_website_label": "Webseiten-Einstellung",
    "gui_settings_csp_header_disabled_option": "Content-Security-Policy-Header deaktivieren",
    "gui_tab_name_website": "Webseite",
    "gui_tab_name_chat": "Chat",
    "gui_tab_name_receive": "Empfangen",
    "gui_tab_name_share": "Teilen",
    "gui_file_selection_remove_all": "Alle entfernen",
    "gui_remove": "Entfernen",
    "gui_new_tab_chat_button": "Anonym chatten",
    "gui_qr_code_dialog_title": "OnionShare QR-Code",
    "gui_show_url_qr_code": "QR-Code anzeigen",
    "gui_chat_stop_server": "Chatserver stoppen",
    "gui_chat_start_server": "Chatserver starten",
    "gui_main_page_chat_button": "Chat starten",
    "gui_main_page_website_button": "Webseiten-Freigabe starten",
    "gui_main_page_receive_button": "Empfangsmodus starten",
    "gui_main_page_share_button": "Freigabe starten",
    "gui_open_folder_error": "Fehler beim Öffnen des Ordners mit xdg-open. Die Datei befindet sich hier: {}",
    "gui_qr_code_description": "Scanne diesen QR-Code mit einem QR-Scanner, wie zB. mit der Kamera deines Smartphones, um die OnionShare-Adresse einfacher mit anderen zu teilen.",
    "gui_receive_flatpak_data_dir": "Da OnionShare durch Flatpak installiert wurde, müssen Dateien im Verzeichnis ~/OnionShare gespeichert werden.",
    "gui_chat_url_description": "<b>Jeder</b>, der diese OnionShare-Adresse hat, kann <b>diesem Chatroom beitreten</b>, indem er den <b>Tor Browser</b> benutzt: <img src='{}' />",
    "error_port_not_available": "OnionShare-Port nicht verfügbar",
    "gui_rendezvous_cleanup": "Warte darauf, dass alle Tor-Verbindungen beendet wurden, um den vollständigen Dateitransfer sicherzustellen.\n\nDies kann einige Minuten dauern.",
    "gui_rendezvous_cleanup_quit_early": "Vorzeitig beenden",
    "gui_color_mode_changed_notice": "OnionShare neustarten um den neuen Farbmodus zu aktivieren.",
    "history_receive_read_message_button": "Nachricht gelesen",
    "mode_settings_receive_webhook_url_checkbox": "Benutze Benachrichtigungs-WebHook",
    "mode_settings_receive_disable_files_checkbox": "Datei-Übermittlung deaktivieren",
    "mode_settings_receive_disable_text_checkbox": "Text-Übermittlung deaktivieren",
    "mode_settings_title_label": "Benutzerdefinierter Titel",
    "gui_status_indicator_chat_started": "Chatted",
    "gui_status_indicator_chat_scheduled": "Geplant…",
<<<<<<< HEAD
    "gui_status_indicator_chat_working": "Starte…",
=======
    "gui_status_indicator_chat_working": "Startet…",
>>>>>>> fbbd69f4
    "gui_status_indicator_chat_stopped": "Bereit zum Chatten"
}<|MERGE_RESOLUTION|>--- conflicted
+++ resolved
@@ -303,10 +303,6 @@
     "mode_settings_title_label": "Benutzerdefinierter Titel",
     "gui_status_indicator_chat_started": "Chatted",
     "gui_status_indicator_chat_scheduled": "Geplant…",
-<<<<<<< HEAD
-    "gui_status_indicator_chat_working": "Starte…",
-=======
     "gui_status_indicator_chat_working": "Startet…",
->>>>>>> fbbd69f4
     "gui_status_indicator_chat_stopped": "Bereit zum Chatten"
 }