--- conflicted
+++ resolved
@@ -119,15 +119,8 @@
         """
         self.common.log("AutoConnectTab", "autoconnect_checking")
         if self.auto_connect_enabled:
-<<<<<<< HEAD
-            self.first_launch_widget.enable_autoconnect_checkbox.setCheckState(
-                QtCore.Qt.Checked
-            )
+            self.first_launch_widget.enable_autoconnect_checkbox.setChecked(True)
             self.first_launch_widget_connect_clicked()
-=======
-            self.enable_autoconnect_checkbox.setChecked(True)
-            self.connect_clicked()
->>>>>>> 9d86b943
 
     def toggle_auto_connect(self):
         """
@@ -220,6 +213,13 @@
             self.first_launch_widget.show_buttons()
             self.first_launch_widget.hide()
             self.use_bridge_widget.show()
+
+    def reload_settings(self):
+        self.curr_settings.load()
+        self.auto_connect_enabled = self.curr_settings.get("auto_connect")
+        self.first_launch_widget.enable_autoconnect_checkbox.setChecked(
+            self.auto_connect_enabled
+        )
 
 
 class AutoConnectFirstLaunchWidget(QtWidgets.QWidget):
@@ -416,7 +416,6 @@
         self.connect_button.show()
         self.back_button.show()
         self.configure_button.show()
-<<<<<<< HEAD
 
     def start_autodetecting_location(self):
         # If we're automatically detecting it, randomly switch up the country
@@ -472,12 +471,4 @@
         self.back_clicked.emit()
 
     def _open_tor_settings(self):
-        self.open_tor_settings.emit()
-=======
-        self.error_label.setText(msg)
-
-    def reload_settings(self):
-        self.curr_settings.load()
-        self.auto_connect_enabled = self.curr_settings.get("auto_connect")
-        self.enable_autoconnect_checkbox.setChecked(self.auto_connect_enabled)
->>>>>>> 9d86b943
+        self.open_tor_settings.emit()